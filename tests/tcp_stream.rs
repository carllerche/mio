--- conflicted
+++ resolved
@@ -808,10 +808,7 @@
     let s = unsafe { TcpSocket::from_raw_fd(socket.as_raw_fd()) };
 
     s.set_linger(Some(Duration::from_millis(0))).unwrap();
-<<<<<<< HEAD
     forget(s);
-=======
-    std::mem::drop(s);
 }
 
 #[test]
@@ -825,5 +822,4 @@
 
     stream.set_linger(None).unwrap();
     assert!(stream.linger().unwrap().is_none());
->>>>>>> 1a4ff5b8
 }