--- conflicted
+++ resolved
@@ -40,27 +40,17 @@
 //! let mut poll = Poll::new().unwrap();
 //!
 //! // Start listening for incoming connections
-<<<<<<< HEAD
-//! poll.register(&server, SERVER, Ready::READABLE,
+//! poll.register()
+//!     .register(&server, SERVER, Ready::READABLE,
 //!               PollOpt::EDGE).unwrap();
-=======
-//! poll.register()
-//!     .register(&server, SERVER, Ready::readable(),
-//!               PollOpt::edge()).unwrap();
->>>>>>> 94d26893
 //!
 //! // Setup the client socket
 //! let sock = TcpStream::connect(&addr).unwrap();
 //!
 //! // Register the socket
-<<<<<<< HEAD
-//! poll.register(&sock, CLIENT, Ready::READABLE,
+//! poll.register()
+//!     .register(&sock, CLIENT, Ready::READABLE,
 //!               PollOpt::EDGE).unwrap();
-=======
-//! poll.register()
-//!     .register(&sock, CLIENT, Ready::readable(),
-//!               PollOpt::edge()).unwrap();
->>>>>>> 94d26893
 //!
 //! // Create storage for events
 //! let mut events = Events::with_capacity(1024);
