--- conflicted
+++ resolved
@@ -107,11 +107,6 @@
 //! ```
 
 mod event_imp;
-<<<<<<< HEAD
-mod lazycell;
-=======
-mod io;
->>>>>>> a859407e
 mod poll;
 mod sys;
 mod token;
