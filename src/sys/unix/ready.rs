--- conflicted
+++ resolved
@@ -75,17 +75,10 @@
 /// let mut poll = Poll::new()?;
 /// let register = poll.register().clone();
 ///
-<<<<<<< HEAD
 /// register.register(&socket,
 ///                   Token(0),
-///                   Ready::readable() | UnixReady::error(),
+///                   Interests::readable(),
 ///                   PollOpt::edge())?;
-=======
-/// poll.register(&socket,
-///               Token(0),
-///               Interests::readable(),
-///               PollOpt::edge())?;
->>>>>>> 631e80a9
 /// #     Ok(())
 /// # }
 /// #
