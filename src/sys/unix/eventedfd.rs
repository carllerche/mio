--- conflicted
+++ resolved
@@ -1,11 +1,7 @@
 use crate::event::Evented;
-<<<<<<< HEAD
-use crate::{poll, Interests, PollOpt, Registry, Token};
+use crate::{poll, Interests, Registry, Token};
 
 use std::io;
-=======
-use crate::{io, poll, Interests, Registry, Token};
->>>>>>> b506eef7
 use std::os::unix::io::RawFd;
 
 /*
