use std::convert::TryInto;
use std::io;
use std::mem;
use std::mem::{size_of, MaybeUninit};
use std::net::{self, SocketAddr};
use std::os::unix::io::{AsRawFd, FromRawFd};
use std::time::Duration;

use crate::sys::unix::net::{new_socket, socket_addr, to_socket_addr};
use crate::net::TcpKeepalive;

#[cfg(any(target_os = "openbsd", target_os = "netbsd", target_os = "haiku"))]
use libc::SO_KEEPALIVE as KEEPALIVE_TIME;
#[cfg(any(target_os = "macos", target_os = "ios"))]
use libc::TCP_KEEPALIVE as KEEPALIVE_TIME;
#[cfg(not(any(
    target_os = "macos",
    target_os = "ios",
    target_os = "openbsd",
    target_os = "netbsd",
    target_os = "haiku"
)))]
use libc::TCP_KEEPIDLE as KEEPALIVE_TIME;
pub type TcpSocket = libc::c_int;

pub(crate) fn new_v4_socket() -> io::Result<TcpSocket> {
    new_socket(libc::AF_INET, libc::SOCK_STREAM)
}

pub(crate) fn new_v6_socket() -> io::Result<TcpSocket> {
    new_socket(libc::AF_INET6, libc::SOCK_STREAM)
}

pub(crate) fn bind(socket: TcpSocket, addr: SocketAddr) -> io::Result<()> {
    let (raw_addr, raw_addr_length) = socket_addr(&addr);
    syscall!(bind(socket, raw_addr.as_ptr(), raw_addr_length))?;
    Ok(())
}

pub(crate) fn connect(socket: TcpSocket, addr: SocketAddr) -> io::Result<net::TcpStream> {
    let (raw_addr, raw_addr_length) = socket_addr(&addr);

<<<<<<< HEAD
    match syscall!(connect(socket, raw_addr, raw_addr_length)) {
        Err(err) if err.raw_os_error() != Some(libc::EINPROGRESS) => Err(err),
        _ => Ok(unsafe { net::TcpStream::from_raw_fd(socket) }),
=======
    match syscall!(connect(socket, raw_addr.as_ptr(), raw_addr_length)) {
        Err(err) if err.raw_os_error() != Some(libc::EINPROGRESS) => {
            Err(err)
        }
        _ => {
            Ok(unsafe { net::TcpStream::from_raw_fd(socket) })
        }
>>>>>>> 152e0751
    }
}

pub(crate) fn listen(socket: TcpSocket, backlog: u32) -> io::Result<net::TcpListener> {
    let backlog = backlog.try_into().unwrap_or(i32::max_value());
    syscall!(listen(socket, backlog))?;
    Ok(unsafe { net::TcpListener::from_raw_fd(socket) })
}

pub(crate) fn close(socket: TcpSocket) {
    let _ = unsafe { net::TcpStream::from_raw_fd(socket) };
}

pub(crate) fn set_reuseaddr(socket: TcpSocket, reuseaddr: bool) -> io::Result<()> {
    let val: libc::c_int = if reuseaddr { 1 } else { 0 };
    syscall!(setsockopt(
        socket,
        libc::SOL_SOCKET,
        libc::SO_REUSEADDR,
        &val as *const libc::c_int as *const libc::c_void,
        size_of::<libc::c_int>() as libc::socklen_t,
    ))
    .map(|_| ())
}

pub(crate) fn get_reuseaddr(socket: TcpSocket) -> io::Result<bool> {
    let mut optval: libc::c_int = 0;
    let mut optlen = mem::size_of::<libc::c_int>() as libc::socklen_t;

    syscall!(getsockopt(
        socket,
        libc::SOL_SOCKET,
        libc::SO_REUSEADDR,
        &mut optval as *mut _ as *mut _,
        &mut optlen,
    ))?;

    Ok(optval != 0)
}

#[cfg(all(unix, not(any(target_os = "solaris", target_os = "illumos"))))]
pub(crate) fn set_reuseport(socket: TcpSocket, reuseport: bool) -> io::Result<()> {
    let val: libc::c_int = if reuseport { 1 } else { 0 };

    syscall!(setsockopt(
        socket,
        libc::SOL_SOCKET,
        libc::SO_REUSEPORT,
        &val as *const libc::c_int as *const libc::c_void,
        size_of::<libc::c_int>() as libc::socklen_t,
    ))
    .map(|_| ())
}

#[cfg(all(unix, not(any(target_os = "solaris", target_os = "illumos"))))]
pub(crate) fn get_reuseport(socket: TcpSocket) -> io::Result<bool> {
    let mut optval: libc::c_int = 0;
    let mut optlen = mem::size_of::<libc::c_int>() as libc::socklen_t;

    syscall!(getsockopt(
        socket,
        libc::SOL_SOCKET,
        libc::SO_REUSEPORT,
        &mut optval as *mut _ as *mut _,
        &mut optlen,
    ))?;

    Ok(optval != 0)
}

pub(crate) fn get_localaddr(socket: TcpSocket) -> io::Result<SocketAddr> {
    let mut addr: libc::sockaddr_storage = unsafe { std::mem::zeroed() };
    let mut length = size_of::<libc::sockaddr_storage>() as libc::socklen_t;

    syscall!(getsockname(
        socket,
        &mut addr as *mut _ as *mut _,
        &mut length
    ))?;

    unsafe { to_socket_addr(&addr) }
}

pub(crate) fn set_linger(socket: TcpSocket, dur: Option<Duration>) -> io::Result<()> {
    let val: libc::linger = libc::linger {
        l_onoff: if dur.is_some() { 1 } else { 0 },
        l_linger: dur
            .map(|dur| dur.as_secs() as libc::c_int)
            .unwrap_or_default(),
    };
    syscall!(setsockopt(
        socket,
        libc::SOL_SOCKET,
        libc::SO_LINGER,
        &val as *const libc::linger as *const libc::c_void,
        size_of::<libc::linger>() as libc::socklen_t,
    ))
    .map(|_| ())
}

pub(crate) fn get_linger(socket: TcpSocket) -> io::Result<Option<Duration>> {
    let mut val: libc::linger =  unsafe { std::mem::zeroed() };
    let mut len = mem::size_of::<libc::linger>() as libc::socklen_t;

    syscall!(getsockopt(
        socket,
        libc::SOL_SOCKET,
        libc::SO_LINGER,
        &mut val as *mut _ as *mut _,
        &mut len,
    ))?;

    if val.l_onoff == 0 {
        Ok(None)
    } else {
        Ok(Some(Duration::from_secs(val.l_linger as u64)))
    }
}

pub(crate) fn set_recv_buffer_size(socket: TcpSocket, size: u32) -> io::Result<()> {
    let size = size.try_into().ok().unwrap_or_else(i32::max_value);
    syscall!(setsockopt(
        socket,
        libc::SOL_SOCKET,
        libc::SO_RCVBUF,
        &size as *const _ as *const libc::c_void,
        size_of::<libc::c_int>() as libc::socklen_t
    ))
    .map(|_| ())
}

pub(crate) fn get_recv_buffer_size(socket: TcpSocket) -> io::Result<u32> {
    let mut optval: libc::c_int = 0;
    let mut optlen = size_of::<libc::c_int>() as libc::socklen_t;
    syscall!(getsockopt(
        socket,
        libc::SOL_SOCKET,
        libc::SO_RCVBUF,
        &mut optval as *mut _ as *mut _,
        &mut optlen,
    ))?;

    Ok(optval as u32)
}

pub(crate) fn set_send_buffer_size(socket: TcpSocket, size: u32) -> io::Result<()> {
    let size = size.try_into().ok().unwrap_or_else(i32::max_value);
    syscall!(setsockopt(
        socket,
        libc::SOL_SOCKET,
        libc::SO_SNDBUF,
        &size as *const _ as *const libc::c_void,
        size_of::<libc::c_int>() as libc::socklen_t
    ))
    .map(|_| ())
}

pub(crate) fn get_send_buffer_size(socket: TcpSocket) -> io::Result<u32> {
    let mut optval: libc::c_int = 0;
    let mut optlen = size_of::<libc::c_int>() as libc::socklen_t;

    syscall!(getsockopt(
        socket,
        libc::SOL_SOCKET,
        libc::SO_SNDBUF,
        &mut optval as *mut _ as *mut _,
        &mut optlen,
    ))?;

    Ok(optval as u32)
}

pub(crate) fn set_keepalive(socket: TcpSocket, keepalive: bool) -> io::Result<()> {
    let val: libc::c_int = if keepalive { 1 } else { 0 };
    syscall!(setsockopt(
        socket,
        libc::SOL_SOCKET,
        libc::SO_KEEPALIVE,
        &val as *const _ as *const libc::c_void,
        size_of::<libc::c_int>() as libc::socklen_t
    ))
    .map(|_| ())
}

pub(crate) fn get_keepalive(socket: TcpSocket) -> io::Result<bool> {
    let mut optval: libc::c_int = 0;
    let mut optlen = mem::size_of::<libc::c_int>() as libc::socklen_t;

    syscall!(getsockopt(
        socket,
        libc::SOL_SOCKET,
        libc::SO_KEEPALIVE,
        &mut optval as *mut _ as *mut _,
        &mut optlen,
    ))?;

    Ok(optval != 0)
}

pub(crate) fn set_keepalive_params(socket: TcpSocket, keepalive: TcpKeepalive) -> io::Result<()> {
    use std::{fmt, error::Error};
    #[derive(Debug)]
    struct TcpKeepaliveError {
        msg: &'static str,
        inner: io::Error,
    }

    impl std::fmt::Display for TcpKeepaliveError {
        fn fmt(&self, f: &mut fmt::Formatter<'_>) -> fmt::Result {
            write!(f, "{}: {}", self.msg, self.inner)
        }
    }

    impl Error for TcpKeepaliveError {
        fn source(&self) -> Option<&(dyn Error + 'static)> {
            Some(&self.inner)
        }
    }

    fn error(msg: &'static str) -> impl Fn(io::Error) -> io::Error {
        move |inner| io::Error::new(inner.kind(), TcpKeepaliveError { msg, inner })
    }

    if let Some(dur) = keepalive.time {
        set_keepalive_time(socket, dur).map_err(error("failed to set keepalive time"))?;
    }

    #[cfg(any(
        target_os = "linux",
        target_os = "macos",
        target_os = "ios",
        target_os = "freebsd",
        target_os = "netbsd",
    ))]
    {
        if let Some(dur) = keepalive.interval {
            set_keepalive_interval(socket, dur).map_err(error("failed to set keepalive interval"))?;
        }
    
        if let Some(retries) = keepalive.retries {
            set_keepalive_retries(socket, retries).map_err(error("failed to set keepalive retries"))?;
        }
    }


    Ok(())
}

fn set_keepalive_time(socket: TcpSocket, time: Duration) -> io::Result<()> {
    let time_secs = time
        .as_secs()
        .try_into()
        .ok()
        .unwrap_or_else(i32::max_value);
    syscall!(setsockopt(
        socket,
        libc::IPPROTO_TCP,
        KEEPALIVE_TIME,
        &(time_secs as libc::c_int) as *const _ as *const libc::c_void,
        size_of::<libc::c_int>() as libc::socklen_t
    ))
    .map(|_| ())
}

pub(crate) fn get_keepalive_time(socket: TcpSocket) -> io::Result<Option<Duration>> {
    if !get_keepalive(socket)? {
        return Ok(None);
    }

    let mut optval: libc::c_int = 0;
    let mut optlen = mem::size_of::<libc::c_int>() as libc::socklen_t;
    syscall!(getsockopt(
        socket,
        libc::IPPROTO_TCP,
        KEEPALIVE_TIME,
        &mut optval as *mut _ as *mut _,
        &mut optlen,
    ))?;

    Ok(Some(Duration::from_secs(optval as u64)))
}

/// Linux, FreeBSD, and NetBSD support setting the keepalive interval via
/// `TCP_KEEPINTVL`.
/// See:
/// - https://man7.org/linux/man-pages/man7/tcp.7.html
/// - https://www.freebsd.org/cgi/man.cgi?query=tcp#end
/// - http://man.netbsd.org/tcp.4#DESCRIPTION
///
/// OpenBSD does not:
/// https://man.openbsd.org/tcp
#[cfg(any(
    target_os = "linux",
    target_os = "macos",
    target_os = "ios",
    target_os = "freebsd",
    target_os = "netbsd",
))]
fn set_keepalive_interval(socket: TcpSocket, interval: Duration) -> io::Result<()> {
    let interval_secs = interval
        .as_secs()
        .try_into()
        .ok()
        .unwrap_or_else(i32::max_value);
    syscall!(setsockopt(
        socket,
        libc::IPPROTO_TCP,
        libc::TCP_KEEPINTVL,
        &(interval_secs as libc::c_int) as *const _ as *const libc::c_void,
        size_of::<libc::c_int>() as libc::socklen_t
    ))
    .map(|_| ())
}

#[cfg(any(
    target_os = "linux",
    target_os = "macos",
    target_os = "ios",
    target_os = "freebsd",
    target_os = "netbsd",
))]
pub(crate) fn get_keepalive_interval(socket: TcpSocket) -> io::Result<Option<Duration>> {
    if !get_keepalive(socket)? {
        return Ok(None);
    }

    let mut optval: libc::c_int = 0;
    let mut optlen = mem::size_of::<libc::c_int>() as libc::socklen_t;
    syscall!(getsockopt(
        socket,
        libc::IPPROTO_TCP,
        libc::TCP_KEEPINTVL,
        &mut optval as *mut _ as *mut _,
        &mut optlen,
    ))?;

    Ok(Some(Duration::from_secs(optval as u64)))
}

/// Linux, macOS/iOS, FreeBSD, and NetBSD support setting the number of TCP
/// keepalive retries via `TCP_KEEPCNT`.
/// See:
/// - https://man7.org/linux/man-pages/man7/tcp.7.html
/// - https://www.freebsd.org/cgi/man.cgi?query=tcp#end
/// - http://man.netbsd.org/tcp.4#DESCRIPTION
///
/// OpenBSD does not:
/// https://man.openbsd.org/tcp
#[cfg(any(
    target_os = "linux",
    target_os = "macos",
    target_os = "ios",
    target_os = "freebsd",
    target_os = "netbsd",
))]
fn set_keepalive_retries(socket: TcpSocket, retries: u32) -> io::Result<()> {
    let retries = retries.try_into().ok().unwrap_or_else(i32::max_value);
    syscall!(setsockopt(
        socket,
        libc::IPPROTO_TCP,
        libc::TCP_KEEPCNT,
        &(retries as libc::c_int) as *const _ as *const libc::c_void,
        size_of::<libc::c_int>() as libc::socklen_t
    ))
    .map(|_| ())
}

#[cfg(any(
    target_os = "linux",
    target_os = "macos",
    target_os = "ios",
    target_os = "freebsd",
    target_os = "netbsd",
))]
pub(crate) fn get_keepalive_retries(socket: TcpSocket) -> io::Result<Option<u32>> {
    if !get_keepalive(socket)? {
        return Ok(None);
    }

    let mut optval: libc::c_int = 0;
    let mut optlen = mem::size_of::<libc::c_int>() as libc::socklen_t;
    syscall!(getsockopt(
        socket,
        libc::IPPROTO_TCP,
        libc::TCP_KEEPCNT,
        &mut optval as *mut _ as *mut _,
        &mut optlen,
    ))?;

    Ok(Some(optval as u32))
}

pub fn accept(listener: &net::TcpListener) -> io::Result<(net::TcpStream, SocketAddr)> {
    let mut addr: MaybeUninit<libc::sockaddr_storage> = MaybeUninit::uninit();
    let mut length = size_of::<libc::sockaddr_storage>() as libc::socklen_t;

    // On platforms that support it we can use `accept4(2)` to set `NONBLOCK`
    // and `CLOEXEC` in the call to accept the connection.
    #[cfg(any(
        target_os = "android",
        target_os = "dragonfly",
        target_os = "freebsd",
        target_os = "illumos",
        target_os = "linux",
        target_os = "netbsd",
        target_os = "openbsd"
    ))]
    let stream = {
        syscall!(accept4(
            listener.as_raw_fd(),
            addr.as_mut_ptr() as *mut _,
            &mut length,
            libc::SOCK_CLOEXEC | libc::SOCK_NONBLOCK,
        ))
        .map(|socket| unsafe { net::TcpStream::from_raw_fd(socket) })
    }?;

    // But not all platforms have the `accept4(2)` call. Luckily BSD (derived)
    // OSes inherit the non-blocking flag from the listener, so we just have to
    // set `CLOEXEC`.
    #[cfg(any(target_os = "ios", target_os = "macos", target_os = "solaris"))]
    let stream = {
        syscall!(accept(
            listener.as_raw_fd(),
            addr.as_mut_ptr() as *mut _,
            &mut length
        ))
        .map(|socket| unsafe { net::TcpStream::from_raw_fd(socket) })
        .and_then(|s| syscall!(fcntl(s.as_raw_fd(), libc::F_SETFD, libc::FD_CLOEXEC)).map(|_| s))
    }?;

    // This is safe because `accept` calls above ensures the address
    // initialised.
    unsafe { to_socket_addr(addr.as_ptr()) }.map(|addr| (stream, addr))
}<|MERGE_RESOLUTION|>--- conflicted
+++ resolved
@@ -40,11 +40,6 @@
 pub(crate) fn connect(socket: TcpSocket, addr: SocketAddr) -> io::Result<net::TcpStream> {
     let (raw_addr, raw_addr_length) = socket_addr(&addr);
 
-<<<<<<< HEAD
-    match syscall!(connect(socket, raw_addr, raw_addr_length)) {
-        Err(err) if err.raw_os_error() != Some(libc::EINPROGRESS) => Err(err),
-        _ => Ok(unsafe { net::TcpStream::from_raw_fd(socket) }),
-=======
     match syscall!(connect(socket, raw_addr.as_ptr(), raw_addr_length)) {
         Err(err) if err.raw_os_error() != Some(libc::EINPROGRESS) => {
             Err(err)
@@ -52,7 +47,6 @@
         _ => {
             Ok(unsafe { net::TcpStream::from_raw_fd(socket) })
         }
->>>>>>> 152e0751
     }
 }
 
