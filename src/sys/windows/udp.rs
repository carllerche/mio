//! UDP for IOCP
//!
//! Note that most of this module is quite similar to the TCP module, so if
//! something seems odd you may also want to try the docs over there.

use std::fmt;
use std::io::prelude::*;
use std::io;
use std::mem;
use std::net::{self, Ipv4Addr, Ipv6Addr, SocketAddr};
use std::sync::{Mutex, MutexGuard};

#[allow(unused_imports)]
use net2::{UdpBuilder, UdpSocketExt};
use winapi::*;
use miow::iocp::CompletionStatus;
use miow::net::SocketAddrBuf;
use miow::net::UdpSocketExt as MiowUdpSocketExt;

use {poll, Ready, Poll, PollOpt, Token};
use event::Evented;
use sys::windows::from_raw_arc::FromRawArc;
use sys::windows::selector::{Overlapped, ReadyBinding};

pub struct UdpSocket {
    imp: Imp,
    registration: Mutex<Option<poll::Registration>>,
}

#[derive(Clone)]
struct Imp {
    inner: FromRawArc<Io>,
}

struct Io {
    read: Overlapped,
    write: Overlapped,
    socket: net::UdpSocket,
    inner: Mutex<Inner>,
}

struct Inner {
    iocp: ReadyBinding,
    read: State<Vec<u8>, Vec<u8>>,
    write: State<Vec<u8>, (Vec<u8>, usize)>,
    read_buf: SocketAddrBuf,
}

enum State<T, U> {
    Empty,
    Pending(T),
    Ready(U),
    Error(io::Error),
}

impl UdpSocket {
    pub fn new(socket: net::UdpSocket) -> io::Result<UdpSocket> {
        Ok(UdpSocket {
            registration: Mutex::new(None),
            imp: Imp {
                inner: FromRawArc::new(Io {
                    read: Overlapped::new(recv_done),
                    write: Overlapped::new(send_done),
                    socket: socket,
                    inner: Mutex::new(Inner {
                        iocp: ReadyBinding::new(),
                        read: State::Empty,
                        write: State::Empty,
                        read_buf: SocketAddrBuf::new(),
                    }),
                }),
            },
        })
    }

    pub fn local_addr(&self) -> io::Result<SocketAddr> {
        self.imp.inner.socket.local_addr()
    }

    pub fn try_clone(&self) -> io::Result<UdpSocket> {
        self.imp.inner.socket.try_clone().and_then(UdpSocket::new)
    }

    /// Note that unlike `TcpStream::write` this function will not attempt to
    /// continue writing `buf` until its entirely written.
    ///
    /// TODO: This... may be wrong in the long run. We're reporting that we
    ///       successfully wrote all of the bytes in `buf` but it's possible
    ///       that we don't actually end up writing all of them!
    pub fn send_to(&self, buf: &[u8], target: &SocketAddr)
                   -> io::Result<usize> {
        let mut me = self.inner();
        let me = &mut *me;

        match me.write {
            State::Empty => {}
            _ => return Err(io::ErrorKind::WouldBlock.into()),
        }

        if !me.iocp.registered() {
            return Err(io::ErrorKind::WouldBlock.into())
        }

        let interest = me.iocp.readiness();
        me.iocp.set_readiness(interest - Ready::WRITABLE);

        let mut owned_buf = me.iocp.get_buffer(64 * 1024);
        let amt = owned_buf.write(buf)?;
        unsafe {
            trace!("scheduling a send");
            self.imp.inner.socket.send_to_overlapped(&owned_buf, target,
                                                     self.imp.inner.write.as_mut_ptr())
        }?;
        me.write = State::Pending(owned_buf);
        mem::forget(self.imp.clone());
        Ok(amt)
    }

    /// Note that unlike `TcpStream::write` this function will not attempt to
    /// continue writing `buf` until its entirely written.
    ///
    /// TODO: This... may be wrong in the long run. We're reporting that we
    ///       successfully wrote all of the bytes in `buf` but it's possible
    ///       that we don't actually end up writing all of them!
    pub fn send(&self, buf: &[u8]) -> io::Result<usize> {
        let mut me = self.inner();
        let me = &mut *me;

        match me.write {
            State::Empty => {}
            _ => return Err(io::ErrorKind::WouldBlock.into()),
        }

        if !me.iocp.registered() {
            return Err(io::ErrorKind::WouldBlock.into())
        }

        let interest = me.iocp.readiness();
        me.iocp.set_readiness(interest - Ready::WRITABLE);

        let mut owned_buf = me.iocp.get_buffer(64 * 1024);
        let amt = owned_buf.write(buf)?;
        unsafe {
            trace!("scheduling a send");
            self.imp.inner.socket.send_overlapped(&owned_buf, self.imp.inner.write.as_mut_ptr())

        }?;
        me.write = State::Pending(owned_buf);
        mem::forget(self.imp.clone());
        Ok(amt)
    }

    pub fn recv_from(&self, mut buf: &mut [u8]) -> io::Result<(usize, SocketAddr)> {
        let mut me = self.inner();
        match mem::replace(&mut me.read, State::Empty) {
            State::Empty => Err(io::ErrorKind::WouldBlock.into()),
            State::Pending(b) => { me.read = State::Pending(b); Err(io::ErrorKind::WouldBlock.into()) }
            State::Ready(data) => {
                // If we weren't provided enough space to receive the message
                // then don't actually read any data, just return an error.
                if buf.len() < data.len() {
                    me.read = State::Ready(data);
                    Err(io::Error::from_raw_os_error(WSAEMSGSIZE as i32))
                } else {
                    let r = if let Some(addr) = me.read_buf.to_socket_addr() {
                        buf.write(&data).unwrap();
                        Ok((data.len(), addr))
                    } else {
                        Err(io::Error::new(io::ErrorKind::Other,
                                           "failed to parse socket address"))
                    };
                    me.iocp.put_buffer(data);
                    self.imp.schedule_read_from(&mut me);
                    r
                }
            }
            State::Error(e) => {
                self.imp.schedule_read_from(&mut me);
                Err(e)
            }
        }
    }

    pub fn recv(&self, buf: &mut [u8])
                     -> io::Result<usize> {
        //Since recv_from can be used on connected sockets just call it and drop the address.
        self.recv_from(buf).map(|(size,_)| size)
    }

    pub fn connect(&self, addr: &SocketAddr) -> io::Result<()> {
        self.imp.inner.socket.connect(addr)
    }

    pub fn broadcast(&self) -> io::Result<bool> {
        self.imp.inner.socket.broadcast()
    }

    pub fn set_broadcast(&self, on: bool) -> io::Result<()> {
        self.imp.inner.socket.set_broadcast(on)
    }

    pub fn multicast_loop_v4(&self) -> io::Result<bool> {
        self.imp.inner.socket.multicast_loop_v4()
    }

    pub fn set_multicast_loop_v4(&self, on: bool) -> io::Result<()> {
        self.imp.inner.socket.set_multicast_loop_v4(on)
    }

    pub fn multicast_ttl_v4(&self) -> io::Result<u32> {
        self.imp.inner.socket.multicast_ttl_v4()
    }

    pub fn set_multicast_ttl_v4(&self, ttl: u32) -> io::Result<()> {
        self.imp.inner.socket.set_multicast_ttl_v4(ttl)
    }

    pub fn multicast_loop_v6(&self) -> io::Result<bool> {
        self.imp.inner.socket.multicast_loop_v6()
    }

    pub fn set_multicast_loop_v6(&self, on: bool) -> io::Result<()> {
        self.imp.inner.socket.set_multicast_loop_v6(on)
    }

    pub fn ttl(&self) -> io::Result<u32> {
        self.imp.inner.socket.ttl()
    }

    pub fn set_ttl(&self, ttl: u32) -> io::Result<()> {
        self.imp.inner.socket.set_ttl(ttl)
    }

    pub fn join_multicast_v4(&self,
                             multiaddr: &Ipv4Addr,
                             interface: &Ipv4Addr) -> io::Result<()> {
        self.imp.inner.socket.join_multicast_v4(multiaddr, interface)
    }

    pub fn join_multicast_v6(&self,
                             multiaddr: &Ipv6Addr,
                             interface: u32) -> io::Result<()> {
        self.imp.inner.socket.join_multicast_v6(multiaddr, interface)
    }

    pub fn leave_multicast_v4(&self,
                              multiaddr: &Ipv4Addr,
                              interface: &Ipv4Addr) -> io::Result<()> {
        self.imp.inner.socket.leave_multicast_v4(multiaddr, interface)
    }

    pub fn leave_multicast_v6(&self,
                              multiaddr: &Ipv6Addr,
                              interface: u32) -> io::Result<()> {
        self.imp.inner.socket.leave_multicast_v6(multiaddr, interface)
    }

    pub fn set_only_v6(&self, only_v6: bool) -> io::Result<()> {
        self.imp.inner.socket.set_only_v6(only_v6)
    }

    pub fn only_v6(&self) -> io::Result<bool> {
        self.imp.inner.socket.only_v6()
    }

    pub fn take_error(&self) -> io::Result<Option<io::Error>> {
        self.imp.inner.socket.take_error()
    }

    fn inner(&self) -> MutexGuard<Inner> {
        self.imp.inner()
    }

    fn post_register(&self, interest: Ready, me: &mut Inner) {
        if interest.is_readable() {
            //We use recv_from here since it is well specified for both
            //connected and non-connected sockets and we can discard the address
            //when calling recv().
            self.imp.schedule_read_from(me);
        }
        // See comments in TcpSocket::post_register for what's going on here
        if interest.is_writable() {
            if let State::Empty = me.write {
                self.imp.add_readiness(me, Ready::WRITABLE);
            }
        }
    }
}

impl Imp {
    fn inner(&self) -> MutexGuard<Inner> {
        self.inner.inner.lock().unwrap()
    }

    fn schedule_read_from(&self, me: &mut Inner) {
        match me.read {
            State::Empty => {}
            _ => return,
        }

        let interest = me.iocp.readiness();
        me.iocp.set_readiness(interest - Ready::READABLE);

        let mut buf = me.iocp.get_buffer(64 * 1024);
        let res = unsafe {
            trace!("scheduling a read");
            let cap = buf.capacity();
            buf.set_len(cap);
            self.inner.socket.recv_from_overlapped(&mut buf, &mut me.read_buf,
                                                   self.inner.read.as_mut_ptr())
        };
        match res {
            Ok(_) => {
                me.read = State::Pending(buf);
                mem::forget(self.clone());
            }
            Err(e) => {
                me.read = State::Error(e);
                self.add_readiness(me, Ready::READABLE);
                me.iocp.put_buffer(buf);
            }
        }
    }

    // See comments in tcp::StreamImp::push
    fn add_readiness(&self, me: &Inner, set: Ready) {
        me.iocp.set_readiness(set | me.iocp.readiness());
    }
}

impl Evented for UdpSocket {
    fn register(&self, poll: &Poll, token: Token,
                interest: Ready, opts: PollOpt) -> io::Result<()> {
        let mut me = self.inner();
        me.iocp.register_socket(&self.imp.inner.socket,
                                     poll, token, interest, opts,
                                     &self.registration)?;
        self.post_register(interest, &mut me);
        Ok(())
    }

    fn reregister(&self, poll: &Poll, token: Token,
                  interest: Ready, opts: PollOpt) -> io::Result<()> {
        let mut me = self.inner();
        me.iocp.reregister_socket(&self.imp.inner.socket,
                                       poll, token, interest,
                                       opts, &self.registration)?;
        self.post_register(interest, &mut me);
        Ok(())
    }

    fn deregister(&self, poll: &Poll) -> io::Result<()> {
        self.inner().iocp.deregister(&self.imp.inner.socket,
                                     poll, &self.registration)
    }
}

impl fmt::Debug for UdpSocket {
    fn fmt(&self, f: &mut fmt::Formatter) -> fmt::Result {
        f.debug_struct("UdpSocket")
            .finish()
    }
}

impl Drop for UdpSocket {
    fn drop(&mut self) {
        let inner = self.inner();

        // If we're still internally reading, we're no longer interested. Note
        // though that we don't cancel any writes which may have been issued to
        // preserve the same semantics as Unix.
        unsafe {
            match inner.read {
                State::Pending(_) => {
                    drop(super::cancel(&self.imp.inner.socket,
                                       &self.imp.inner.read));
                }
                State::Empty |
                State::Ready(_) |
                State::Error(_) => {}
            }
        }
    }
}

fn send_done(status: &OVERLAPPED_ENTRY) {
    let status = CompletionStatus::from_entry(status);
    trace!("finished a send {}", status.bytes_transferred());
    let me2 = Imp {
        inner: unsafe { overlapped2arc!(status.overlapped(), Io, write) },
    };
    let mut me = me2.inner();
    me.write = State::Empty;
    me2.add_readiness(&mut me, Ready::WRITABLE);
}

fn recv_done(status: &OVERLAPPED_ENTRY) {
    let status = CompletionStatus::from_entry(status);
    trace!("finished a recv {}", status.bytes_transferred());
    let me2 = Imp {
        inner: unsafe { overlapped2arc!(status.overlapped(), Io, read) },
    };
    let mut me = me2.inner();
    let mut buf = match mem::replace(&mut me.read, State::Empty) {
        State::Pending(buf) => buf,
        _ => unreachable!(),
    };
    unsafe {
        buf.set_len(status.bytes_transferred() as usize);
    }
    me.read = State::Ready(buf);
<<<<<<< HEAD
    me2.add_readiness(&mut me, Ready::READABLE);
}

// TODO: Use std's allocation free io::Error
const WOULDBLOCK: i32 = ::winapi::winerror::WSAEWOULDBLOCK as i32;

/// Returns a std `WouldBlock` error without allocating
pub fn would_block() -> ::std::io::Error {
    ::std::io::Error::from_raw_os_error(WOULDBLOCK)
=======
    me2.add_readiness(&mut me, Ready::readable());
>>>>>>> 667b7a2b
}<|MERGE_RESOLUTION|>--- conflicted
+++ resolved
@@ -409,17 +409,5 @@
         buf.set_len(status.bytes_transferred() as usize);
     }
     me.read = State::Ready(buf);
-<<<<<<< HEAD
     me2.add_readiness(&mut me, Ready::READABLE);
-}
-
-// TODO: Use std's allocation free io::Error
-const WOULDBLOCK: i32 = ::winapi::winerror::WSAEWOULDBLOCK as i32;
-
-/// Returns a std `WouldBlock` error without allocating
-pub fn would_block() -> ::std::io::Error {
-    ::std::io::Error::from_raw_os_error(WOULDBLOCK)
-=======
-    me2.add_readiness(&mut me, Ready::readable());
->>>>>>> 667b7a2b
 }