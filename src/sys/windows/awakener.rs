use std::sync::Mutex;

use event::Evented;
use miow::iocp::CompletionStatus;
use sys::windows::Selector;
<<<<<<< HEAD
use {io, poll, PollOpt, Ready, Registry, Token};
=======
use {io, poll, Interests, Poll, PollOpt, Token};
>>>>>>> 631e80a9

pub struct Awakener {
    inner: Mutex<Option<AwakenerInner>>,
}

struct AwakenerInner {
    token: Token,
    selector: Selector,
}

impl Awakener {
    pub fn new() -> io::Result<Awakener> {
        Ok(Awakener {
            inner: Mutex::new(None),
        })
    }

    pub fn wakeup(&self) -> io::Result<()> {
        // Each wakeup notification has NULL as its `OVERLAPPED` pointer to
        // indicate that it's from this awakener and not part of an I/O
        // operation. This is specially recognized by the selector.
        //
        // If we haven't been registered with an event loop yet just silently
        // succeed.
        if let Some(inner) = self.inner.lock().unwrap().as_ref() {
            let status = CompletionStatus::new(0, usize::from(inner.token), 0 as *mut _);
            inner.selector.port().post(status)?;
        }
        Ok(())
    }

    pub fn cleanup(&self) {
        // noop
    }
}

impl Evented for Awakener {
    fn register(
        &self,
<<<<<<< HEAD
        registry: &Registry,
        token: Token,
        events: Ready,
=======
        poll: &Poll,
        token: Token,
        events: Interests,
>>>>>>> 631e80a9
        opts: PollOpt,
    ) -> io::Result<()> {
        assert_eq!(opts, PollOpt::edge());
        assert_eq!(events, Interests::readable());
        *self.inner.lock().unwrap() = Some(AwakenerInner {
            selector: poll::selector(registry).clone_ref(),
            token: token,
        });
        Ok(())
    }

    fn reregister(
        &self,
        registry: &Registry,
        token: Token,
        events: Interests,
        opts: PollOpt,
    ) -> io::Result<()> {
        self.register(registry, token, events, opts)
    }

    fn deregister(&self, _registry: &Registry) -> io::Result<()> {
        *self.inner.lock().unwrap() = None;
        Ok(())
    }
}<|MERGE_RESOLUTION|>--- conflicted
+++ resolved
@@ -3,11 +3,7 @@
 use event::Evented;
 use miow::iocp::CompletionStatus;
 use sys::windows::Selector;
-<<<<<<< HEAD
-use {io, poll, PollOpt, Ready, Registry, Token};
-=======
-use {io, poll, Interests, Poll, PollOpt, Token};
->>>>>>> 631e80a9
+use {io, poll, PollOpt, Interests, Registry, Token};
 
 pub struct Awakener {
     inner: Mutex<Option<AwakenerInner>>,
@@ -47,15 +43,9 @@
 impl Evented for Awakener {
     fn register(
         &self,
-<<<<<<< HEAD
         registry: &Registry,
         token: Token,
-        events: Ready,
-=======
-        poll: &Poll,
-        token: Token,
         events: Interests,
->>>>>>> 631e80a9
         opts: PollOpt,
     ) -> io::Result<()> {
         assert_eq!(opts, PollOpt::edge());
