--- conflicted
+++ resolved
@@ -594,36 +594,11 @@
     #[inline]
     pub const WRITABLE: Ready =  Ready(WRITABLE);
 
-<<<<<<< HEAD
     #[deprecated(since = "0.6.10", note = "use Ready::WRITABLE instead")]
     #[cfg(feature = "with-deprecated")]
     #[doc(hidden)]
     pub fn writable() -> Ready {
         Ready::WRITABLE
-=======
-    /// Returns a `Ready` representing readiness for all operations.
-    ///
-    /// This includes platform specific operations as well (`hup`, `aio`,
-    /// `error`, `lio`).
-    ///
-    /// See [`Poll`] for more documentation on polling.
-    ///
-    /// # Examples
-    ///
-    /// ```
-    /// use mio::Ready;
-    ///
-    /// let ready = Ready::all();
-    ///
-    /// assert!(ready.is_readable());
-    /// assert!(ready.is_writable());
-    /// ```
-    ///
-    /// [`Poll`]: struct.Poll.html
-    #[inline]
-    pub fn all() -> Ready {
-        Ready(READABLE | WRITABLE | ::sys::READY_ALL)
->>>>>>> 12e18e59
     }
 
     /// Returns true if `Ready` is the empty set
