use {Poll, Token};
use std::{fmt, io, ops};

/// A value that may be registered with `Poll`
///
/// Values that implement `Evented` can be registered with `Poll`. Users of Mio
/// should not use the `Evented` trait functions directly. Instead, the
/// equivalent functions on `Poll` should be used.
///
/// See [`Poll`] for more details.
///
/// # Implementing `Evented`
///
/// There are two types of `Evented` values.
///
/// * **System** handles, which are backed by sockets or other system handles.
/// These `Evented` handles will be monitored by the system selector. In this
/// case, an implementation of `Evented` delegates to a lower level handle.
///
/// * **User** handles, which are driven entirely in user space using
/// [`Registration`] and [`SetReadiness`]. In this case, the implementer takes
/// responsibility for driving the readiness state changes.
///
/// [`Poll`]: ../struct.Poll.html
/// [`Registration`]: ../struct.Registration.html
/// [`SetReadiness`]: ../struct.SetReadiness.html
///
/// # Examples
///
/// Implementing `Evented` on a struct containing a socket:
///
/// ```
/// use mio::{Ready, Poll, PollOpt, Token};
/// use mio::event::Evented;
/// use mio::net::TcpStream;
///
/// use std::io;
///
/// pub struct MyEvented {
///     socket: TcpStream,
/// }
///
/// impl Evented for MyEvented {
///     fn register(&self, poll: &Poll, token: Token, interest: Ready, opts: PollOpt)
///         -> io::Result<()>
///     {
///         // Delegate the `register` call to `socket`
///         self.socket.register(poll, token, interest, opts)
///     }
///
///     fn reregister(&self, poll: &Poll, token: Token, interest: Ready, opts: PollOpt)
///         -> io::Result<()>
///     {
///         // Delegate the `reregister` call to `socket`
///         self.socket.reregister(poll, token, interest, opts)
///     }
///
///     fn deregister(&self, poll: &Poll) -> io::Result<()> {
///         // Delegate the `deregister` call to `socket`
///         self.socket.deregister(poll)
///     }
/// }
/// ```
///
/// Implement `Evented` using [`Registration`] and [`SetReadiness`].
///
/// ```
/// use mio::{Ready, Registration, Poll, PollOpt, Token};
/// use mio::event::Evented;
///
/// use std::io;
/// use std::time::Instant;
/// use std::thread;
///
/// pub struct Deadline {
///     when: Instant,
///     registration: Registration,
/// }
///
/// impl Deadline {
///     pub fn new(when: Instant) -> Deadline {
///         let (registration, set_readiness) = Registration::new2();
///
///         thread::spawn(move || {
///             let now = Instant::now();
///
///             if now < when {
///                 thread::sleep(when - now);
///             }
///
///             set_readiness.set_readiness(Ready::READABLE);
///         });
///
///         Deadline {
///             when: when,
///             registration: registration,
///         }
///     }
///
///     pub fn is_elapsed(&self) -> bool {
///         Instant::now() >= self.when
///     }
/// }
///
/// impl Evented for Deadline {
///     fn register(&self, poll: &Poll, token: Token, interest: Ready, opts: PollOpt)
///         -> io::Result<()>
///     {
///         self.registration.register(poll, token, interest, opts)
///     }
///
///     fn reregister(&self, poll: &Poll, token: Token, interest: Ready, opts: PollOpt)
///         -> io::Result<()>
///     {
///         self.registration.reregister(poll, token, interest, opts)
///     }
///
///     fn deregister(&self, poll: &Poll) -> io::Result<()> {
///         self.registration.deregister(poll)
///     }
/// }
/// ```
pub trait Evented {
    /// Register `self` with the given `Poll` instance.
    ///
    /// This function should not be called directly. Use [`Poll::register`]
    /// instead. Implementors should handle registration by either delegating
    /// the call to another `Evented` type or creating a [`Registration`].
    ///
    /// [`Poll::register`]: ../struct.Poll.html#method.register
    /// [`Registration`]: ../struct.Registration.html
    fn register(&self, poll: &Poll, token: Token, interest: Ready, opts: PollOpt) -> io::Result<()>;

    /// Re-register `self` with the given `Poll` instance.
    ///
    /// This function should not be called directly. Use [`Poll::reregister`]
    /// instead. Implementors should handle re-registration by either delegating
    /// the call to another `Evented` type or calling
    /// [`SetReadiness::set_readiness`].
    ///
    /// [`Poll::reregister`]: ../struct.Poll.html#method.reregister
    /// [`SetReadiness::set_readiness`]: ../struct.SetReadiness.html#method.set_readiness
    fn reregister(&self, poll: &Poll, token: Token, interest: Ready, opts: PollOpt) -> io::Result<()>;

    /// Deregister `self` from the given `Poll` instance
    ///
    /// This function should not be called directly. Use [`Poll::deregister`]
    /// instead. Implementors should handle deregistration by either delegating
    /// the call to another `Evented` type or by dropping the [`Registration`]
    /// associated with `self`.
    ///
    /// [`Poll::deregister`]: ../struct.Poll.html#method.deregister
    /// [`Registration`]: ../struct.Registration.html
    fn deregister(&self, poll: &Poll) -> io::Result<()>;
}

/// Options supplied when registering an `Evented` handle with `Poll`
///
/// `PollOpt` values can be combined together using the various bitwise
/// operators.
///
/// For high level documentation on polling and poll options, see [`Poll`].
///
/// # Examples
///
/// ```
/// use mio::PollOpt;
///
/// let opts = PollOpt::EDGE | PollOpt::ONESHOT;
///
/// assert!(opts.is_edge());
/// assert!(opts.is_oneshot());
/// assert!(!opts.is_level());
/// ```
///
/// [`Poll`]: struct.Poll.html
#[derive(Copy, PartialEq, Eq, Clone, PartialOrd, Ord)]
pub struct PollOpt(usize);

impl PollOpt {
    /// Return a `PollOpt` representing no set options.
    ///
    /// See [`Poll`] for more documentation on polling.
    ///
    /// # Examples
    ///
    /// ```
    /// use mio::PollOpt;
    ///
    /// let opt = PollOpt::EMPTY;
    ///
    /// assert!(!opt.is_level());
    /// ```
    ///
    /// [`Poll`]: struct.Poll.html
    pub const EMPTY: PollOpt = PollOpt(0);

    #[deprecated(since = "0.6.10", note = "use PollOp::EMPTY instead")]
    #[cfg(feature = "with-deprecated")]
    #[doc(hidden)]
    #[inline]
    pub fn empty() -> PollOpt {
        PollOpt::EMPTY
    }



    /// Return a `PollOpt` representing edge-triggered notifications.
    ///
    /// See [`Poll`] for more documentation on polling.
    ///
    /// # Examples
    ///
    /// ```
    /// use mio::PollOpt;
    ///
    /// let opt = PollOpt::EDGE;
    ///
    /// assert!(opt.is_edge());
    /// ```
    ///
    /// [`Poll`]: struct.Poll.html
    pub const EDGE: PollOpt = PollOpt(0b0001);

    #[deprecated(since = "0.6.10", note = "use PollOp::EDGE instead")]
    #[cfg(feature = "with-deprecated")]
    #[doc(hidden)]
    #[inline]
    pub fn edge() -> PollOpt {
        PollOpt::EDGE
    }

    /// Return a `PollOpt` representing level-triggered notifications.
    ///
    /// See [`Poll`] for more documentation on polling.
    ///
    /// # Examples
    ///
    /// ```
    /// use mio::PollOpt;
    ///
    /// let opt = PollOpt::LEVEL;
    ///
    /// assert!(opt.is_level());
    /// ```
    ///
    /// [`Poll`]: struct.Poll.html
    pub const LEVEL: PollOpt = PollOpt(0b0010);

    #[deprecated(since = "0.6.10", note = "use PollOp::EMPTY instead")]
    #[cfg(feature = "with-deprecated")]
    #[doc(hidden)]
    #[inline]
    pub fn level() -> PollOpt {
        PollOpt::LEVEL
    }

    /// Return a `PollOpt` representing oneshot notifications.
    ///
    /// See [`Poll`] for more documentation on polling.
    ///
    /// # Examples
    ///
    /// ```
    /// use mio::PollOpt;
    ///
    /// let opt = PollOpt::ONESHOT;
    ///
    /// assert!(opt.is_oneshot());
    /// ```
    ///
    /// [`Poll`]: struct.Poll.html
    pub const ONESHOT: PollOpt = PollOpt(0b0100);

    #[deprecated(since = "0.6.10", note = "use PollOp::ONESHOT instead")]
    #[cfg(feature = "with-deprecated")]
    #[doc(hidden)]
    #[inline]
    pub fn oneshot() -> PollOpt {
        PollOpt::ONESHOT
    }

    #[deprecated(since = "0.6.5", note = "removed")]
    #[cfg(feature = "with-deprecated")]
    #[doc(hidden)]
    #[inline]
    pub fn urgent() -> PollOpt {
        PollOpt(0b1000)
    }

    #[deprecated(since = "0.6.5", note = "removed")]
    #[cfg(feature = "with-deprecated")]
    #[doc(hidden)]
    #[inline]
    pub fn all() -> PollOpt {
        PollOpt::EDGE | PollOpt::LEVEL | PollOpt::ONESHOT
    }

    /// Returns true if the options include edge-triggered notifications.
    ///
    /// See [`Poll`] for more documentation on polling.
    ///
    /// # Examples
    ///
    /// ```
    /// use mio::PollOpt;
    ///
    /// let opt = PollOpt::EDGE;
    ///
    /// assert!(opt.is_edge());
    /// ```
    ///
    /// [`Poll`]: struct.Poll.html
    #[inline]
    pub fn is_edge(&self) -> bool {
        self.contains(PollOpt::EDGE)
    }

    /// Returns true if the options include level-triggered notifications.
    ///
    /// See [`Poll`] for more documentation on polling.
    ///
    /// # Examples
    ///
    /// ```
    /// use mio::PollOpt;
    ///
    /// let opt = PollOpt::LEVEL;
    ///
    /// assert!(opt.is_level());
    /// ```
    ///
    /// [`Poll`]: struct.Poll.html
    #[inline]
    pub fn is_level(&self) -> bool {
        self.contains(PollOpt::LEVEL)
    }

    /// Returns true if the options includes oneshot.
    ///
    /// See [`Poll`] for more documentation on polling.
    ///
    /// # Examples
    ///
    /// ```
    /// use mio::PollOpt;
    ///
    /// let opt = PollOpt::ONESHOT;
    ///
    /// assert!(opt.is_oneshot());
    /// ```
    ///
    /// [`Poll`]: struct.Poll.html
    #[inline]
    pub fn is_oneshot(&self) -> bool {
        self.contains(PollOpt::ONESHOT)
    }

    #[deprecated(since = "0.6.5", note = "removed")]
    #[cfg(feature = "with-deprecated")]
    #[doc(hidden)]
    #[allow(deprecated)]
    #[inline]
    pub fn is_urgent(&self) -> bool {
        self.contains(PollOpt::urgent())
    }

    #[deprecated(since = "0.6.5", note = "removed")]
    #[cfg(feature = "with-deprecated")]
    #[doc(hidden)]
    #[inline]
    pub fn bits(&self) -> usize {
        self.0
    }

    /// Returns true if `self` is a superset of `other`.
    ///
    /// `other` may represent more than one option, in which case the function
    /// only returns true if `self` contains all of the options specified in
    /// `other`.
    ///
    /// See [`Poll`] for more documentation on polling.
    ///
    /// # Examples
    ///
    /// ```
    /// use mio::PollOpt;
    ///
    /// let opt = PollOpt::ONESHOT;
    ///
    /// assert!(opt.contains(PollOpt::ONESHOT));
    /// assert!(!opt.contains(PollOpt::EDGE));
    /// ```
    ///
    /// ```
    /// use mio::PollOpt;
    ///
    /// let opt = PollOpt::ONESHOT | PollOpt::EDGE;
    ///
    /// assert!(opt.contains(PollOpt::ONESHOT));
    /// assert!(opt.contains(PollOpt::EDGE));
    /// ```
    ///
    /// ```
    /// use mio::PollOpt;
    ///
    /// let opt = PollOpt::ONESHOT | PollOpt::EDGE;
    ///
    /// assert!(!PollOpt::ONESHOT.contains(opt));
    /// assert!(opt.contains(opt));
    /// assert!((opt | PollOpt::LEVEL).contains(opt));
    /// ```
    ///
    /// [`Poll`]: struct.Poll.html
    #[inline]
    pub fn contains(&self, other: PollOpt) -> bool {
        (*self & other) == other
    }

    /// Adds all options represented by `other` into `self`.
    ///
    /// This is equivalent to `*self = *self | other`.
    ///
    /// # Examples
    ///
    /// ```
    /// use mio::PollOpt;
    ///
    /// let mut opt = PollOpt::EMPTY;
    /// opt.insert(PollOpt::ONESHOT);
    ///
    /// assert!(opt.is_oneshot());
    /// ```
    #[inline]
    pub fn insert(&mut self, other: PollOpt) {
        self.0 |= other.0;
    }

    /// Removes all options represented by `other` from `self`.
    ///
    /// This is equivalent to `*self = *self & !other`.
    ///
    /// # Examples
    ///
    /// ```
    /// use mio::PollOpt;
    ///
    /// let mut opt = PollOpt::ONESHOT;
    /// opt.remove(PollOpt::ONESHOT);
    ///
    /// assert!(!opt.is_oneshot());
    /// ```
    #[inline]
    pub fn remove(&mut self, other: PollOpt) {
        self.0 &= !other.0;
    }
}

impl ops::BitOr for PollOpt {
    type Output = PollOpt;

    #[inline]
    fn bitor(self, other: PollOpt) -> PollOpt {
        PollOpt(self.0 | other.0)
    }
}

impl ops::BitXor for PollOpt {
    type Output = PollOpt;

    #[inline]
    fn bitxor(self, other: PollOpt) -> PollOpt {
        PollOpt(self.0 ^ other.0)
    }
}

impl ops::BitAnd for PollOpt {
    type Output = PollOpt;

    #[inline]
    fn bitand(self, other: PollOpt) -> PollOpt {
        PollOpt(self.0 & other.0)
    }
}

impl ops::Sub for PollOpt {
    type Output = PollOpt;

    #[inline]
    fn sub(self, other: PollOpt) -> PollOpt {
        PollOpt(self.0 & !other.0)
    }
}

impl ops::Not for PollOpt {
    type Output = PollOpt;

    #[inline]
    fn not(self) -> PollOpt {
        PollOpt(!self.0)
    }
}

impl fmt::Debug for PollOpt {
    fn fmt(&self, fmt: &mut fmt::Formatter) -> fmt::Result {
        let mut one = false;
        let flags = [
            (PollOpt::EDGE, "Edge-Triggered"),
            (PollOpt::LEVEL, "Level-Triggered"),
            (PollOpt::ONESHOT, "OneShot")];

        for &(flag, msg) in &flags {
            if self.contains(flag) {
                if one { write!(fmt, " | ")? }
                write!(fmt, "{}", msg)?;

                one = true
            }
        }

        if !one {
            fmt.write_str("(empty)")?;
        }

        Ok(())
    }
}

#[test]
fn test_debug_pollopt() {
    assert_eq!("(empty)", format!("{:?}", PollOpt::empty()));
    assert_eq!("Edge-Triggered", format!("{:?}", PollOpt::edge()));
    assert_eq!("Level-Triggered", format!("{:?}", PollOpt::level()));
    assert_eq!("OneShot", format!("{:?}", PollOpt::oneshot()));
}

/// A set of readiness event kinds
///
/// `Ready` is a set of operation descriptors indicating which kind of an
/// operation is ready to be performed. For example, `Ready::READABLE`
/// indicates that the associated `Evented` handle is ready to perform a
/// `read` operation.
///
/// This struct only represents portable event kinds. Since only readable and
/// writable events are guaranteed to be raised on all systems, those are the
/// only ones available via the `Ready` struct. There are also platform specific
/// extensions to `Ready`, i.e. `UnixReady`, which provide additional readiness
/// event kinds only available on unix platforms.
///
/// `Ready` values can be combined together using the various bitwise operators.
///
/// For high level documentation on polling and [readiness], see [`Poll`].
///
/// # Examples
///
/// ```
/// use mio::Ready;
///
/// let ready = Ready::READABLE | Ready::WRITABLE;
///
/// assert!(ready.is_readable());
/// assert!(ready.is_writable());
/// ```
///
/// [`Poll`]: struct.Poll.html
/// [readiness]: struct.Poll.html#readiness-operations
#[derive(Copy, PartialEq, Eq, Clone, PartialOrd, Ord)]

pub struct Ready(usize);

const READABLE: usize = 0b00001;
const WRITABLE: usize = 0b00010;
const ERROR: usize    = 0b00100;
const HUP: usize      = 0b01000;

impl Ready {
    /// Returns the empty `Ready` set.
    ///
    /// See [`Poll`] for more documentation on polling.
    ///
    /// # Examples
    ///
    /// ```
    /// use mio::Ready;
    ///
    /// let ready = Ready::EMPTY;
    ///
    /// assert!(!ready.is_readable());
    /// ```
    ///
    /// [`Poll`]: struct.Poll.html
    pub const EMPTY: Ready = Ready(0);

    #[deprecated(since = "0.6.5", note = "use Ready::EMPTY instead")]
    #[cfg(feature = "with-deprecated")]
    #[doc(hidden)]
    pub fn none() -> Ready {
        Ready::EMPTY
    }

    #[deprecated(since = "0.6.10", note = "use Ready::EMPTY instead")]
    #[cfg(feature = "with-deprecated")]
    #[doc(hidden)]
    pub fn empty() -> Ready {
        Ready::EMPTY
    }

    /// Returns a `Ready` representing readable readiness.
    ///
    /// See [`Poll`] for more documentation on polling.
    ///
    /// # Examples
    ///
    /// ```
    /// use mio::Ready;
    ///
    /// let ready = Ready::READABLE;
    ///
    /// assert!(ready.is_readable());
    /// ```
    ///
    /// [`Poll`]: struct.Poll.html
    #[inline]
    pub const READABLE: Ready = Ready(READABLE);

    #[deprecated(since = "0.6.10", note = "use Ready::READABLE instead")]
    #[cfg(feature = "with-deprecated")]
    #[doc(hidden)]
    pub fn readable() -> Ready {
        Ready::READABLE
    }

    /// Returns a `Ready` representing writable readiness.
    ///
    /// See [`Poll`] for more documentation on polling.
    ///
    /// # Examples
    ///
    /// ```
    /// use mio::Ready;
    ///
    /// let ready = Ready::READABLE;
    ///
    /// assert!(ready.is_writable());
    /// ```
    ///
    /// [`Poll`]: struct.Poll.html
    #[inline]
    pub const WRITABLE: Ready =  Ready(WRITABLE);

    #[deprecated(since = "0.6.10", note = "use Ready::WRITABLE instead")]
    #[cfg(feature = "with-deprecated")]
    #[doc(hidden)]
    pub fn writable() -> Ready {
        Ready::WRITABLE
    }

    #[deprecated(since = "0.6.5", note = "use UnixReady instead")]
    #[cfg(feature = "with-deprecated")]
    #[doc(hidden)]
    #[inline]
    pub fn error() -> Ready {
        Ready(ERROR)
    }

    #[deprecated(since = "0.6.5", note = "use UnixReady instead")]
    #[cfg(feature = "with-deprecated")]
    #[doc(hidden)]
    #[inline]
    pub fn hup() -> Ready {
        Ready(HUP)
    }

    #[deprecated(since = "0.6.5", note = "removed")]
    #[cfg(feature = "with-deprecated")]
    #[doc(hidden)]
    #[inline]
    pub fn all() -> Ready {
        Ready::READABLE |
            Ready::WRITABLE
    }

    /// Returns true if `Ready` is the empty set
    ///
    /// See [`Poll`] for more documentation on polling.
    ///
    /// # Examples
    ///
    /// ```
    /// use mio::Ready;
    ///
    /// let ready = Ready::EMPTY;
    /// assert!(ready.is_empty());
    /// ```
    #[inline]
    pub fn is_empty(&self) -> bool {
        *self == Ready::EMPTY
    }

    #[deprecated(since = "0.6.5", note = "use Ready::is_empty instead")]
    #[cfg(feature = "with-deprecated")]
    #[doc(hidden)]
    #[inline]
    pub fn is_none(&self) -> bool {
        self.is_empty()
    }

    /// Returns true if the value includes readable readiness
    ///
    /// See [`Poll`] for more documentation on polling.
    ///
    /// # Examples
    ///
    /// ```
    /// use mio::Ready;
    ///
    /// let ready = Ready::READABLE;
    ///
    /// assert!(ready.is_readable());
    /// ```
    ///
    /// [`Poll`]: struct.Poll.html
    #[inline]
    pub fn is_readable(&self) -> bool {
        self.contains(Ready::READABLE)
    }

    /// Returns true if the value includes writable readiness
    ///
    /// See [`Poll`] for more documentation on polling.
    ///
    /// # Examples
    ///
    /// ```
    /// use mio::Ready;
    ///
    /// let ready = Ready::WRITABLE;
    ///
    /// assert!(ready.is_writable());
    /// ```
    ///
    /// [`Poll`]: struct.Poll.html
    #[inline]
    pub fn is_writable(&self) -> bool {
        self.contains(Ready::WRITABLE)
    }

    #[deprecated(since = "0.6.5", note = "use UnixReady instead")]
    #[cfg(feature = "with-deprecated")]
    #[doc(hidden)]
    #[inline]
    pub fn is_error(&self) -> bool {
        self.contains(Ready(ERROR))
    }

    #[deprecated(since = "0.6.5", note = "use UnixReady instead")]
    #[cfg(feature = "with-deprecated")]
    #[doc(hidden)]
    #[inline]
    pub fn is_hup(&self) -> bool {
        self.contains(Ready(HUP))
    }

    /// Adds all readiness represented by `other` into `self`.
    ///
    /// This is equivalent to `*self = *self | other`.
    ///
    /// # Examples
    ///
    /// ```
    /// use mio::Ready;
    ///
    /// let mut readiness = Ready::EMPTY;
    /// readiness.insert(Ready::READABLE);
    ///
    /// assert!(readiness.is_readable());
    /// ```
    #[inline]
    pub fn insert<T: Into<Self>>(&mut self, other: T) {
        let other = other.into();
        self.0 |= other.0;
    }

    /// Removes all options represented by `other` from `self`.
    ///
    /// This is equivalent to `*self = *self & !other`.
    ///
    /// # Examples
    ///
    /// ```
    /// use mio::Ready;
    ///
    /// let mut readiness = Ready::READBLE;
    /// readiness.remove(Ready::READABLE);
    ///
    /// assert!(!readiness.is_readable());
    /// ```
    #[inline]
    pub fn remove<T: Into<Self>>(&mut self, other: T) {
        let other = other.into();
        self.0 &= !other.0;
    }

    #[deprecated(since = "0.6.5", note = "removed")]
    #[cfg(feature = "with-deprecated")]
    #[doc(hidden)]
    #[inline]
    pub fn bits(&self) -> usize {
        self.0
    }

    /// Returns true if `self` is a superset of `other`.
    ///
    /// `other` may represent more than one readiness operations, in which case
    /// the function only returns true if `self` contains all readiness
    /// specified in `other`.
    ///
    /// See [`Poll`] for more documentation on polling.
    ///
    /// # Examples
    ///
    /// ```
    /// use mio::Ready;
    ///
    /// let readiness = Ready::READABLE;
    ///
    /// assert!(readiness.contains(Ready::READABLE));
    /// assert!(!readiness.contains(Ready::WRITABLE));
    /// ```
    ///
    /// ```
    /// use mio::Ready;
    ///
    /// let readiness = Ready::READABLE | Ready::WRITABLE;
    ///
    /// assert!(readiness.contains(Ready::READABLE));
    /// assert!(readiness.contains(Ready::WRITABLE));
    /// ```
    ///
    /// ```
    /// use mio::Ready;
    ///
    /// let readiness = Ready::READABLE | Ready::WRITABLE;
    ///
    /// assert!(!Ready::READABLE.contains(readiness));
    /// assert!(readiness.contains(readiness));
    /// ```
    ///
    /// [`Poll`]: struct.Poll.html
    #[inline]
    pub fn contains<T: Into<Self>>(&self, other: T) -> bool {
        let other = other.into();
        (*self & other) == other
    }
}

impl<T: Into<Ready>> ops::BitOr<T> for Ready {
    type Output = Ready;

    #[inline]
    fn bitor(self, other: T) -> Ready {
        Ready(self.0 | other.into().0)
    }
}

impl<T: Into<Ready>> ops::BitOrAssign<T> for Ready {
    #[inline]
    fn bitor_assign(&mut self, other: T) {
        self.0 |= other.into().0;
    }
}

impl<T: Into<Ready>> ops::BitXor<T> for Ready {
    type Output = Ready;

    #[inline]
    fn bitxor(self, other: T) -> Ready {
        Ready(self.0 ^ other.into().0)
    }
}

impl<T: Into<Ready>> ops::BitXorAssign<T> for Ready {
    #[inline]
    fn bitxor_assign(&mut self, other: T) {
        self.0 ^= other.into().0;
    }
}

impl<T: Into<Ready>> ops::BitAnd<T> for Ready {
    type Output = Ready;

    #[inline]
    fn bitand(self, other: T) -> Ready {
        Ready(self.0 & other.into().0)
    }
}

impl<T: Into<Ready>> ops::BitAndAssign<T> for Ready {
    #[inline]
    fn bitand_assign(&mut self, other: T) {
        self.0 &= other.into().0
    }
}

impl<T: Into<Ready>> ops::Sub<T> for Ready {
    type Output = Ready;

    #[inline]
    fn sub(self, other: T) -> Ready {
        Ready(self.0 & !other.into().0)
    }
}

impl<T: Into<Ready>> ops::SubAssign<T> for Ready {
    #[inline]
    fn sub_assign(&mut self, other: T) {
        self.0 &= !other.into().0;
    }
}

impl ops::Not for Ready {
    type Output = Ready;

    #[inline]
    fn not(self) -> Ready {
        Ready(!self.0)
    }
}

impl fmt::Debug for Ready {
    fn fmt(&self, fmt: &mut fmt::Formatter) -> fmt::Result {
        let mut one = false;
        let flags = [
            (Ready::READABLE, "Readable"),
            (Ready::WRITABLE, "Writable"),
            (Ready(ERROR), "Error"),
            (Ready(HUP), "Hup")];

        for &(flag, msg) in &flags {
            if self.contains(flag) {
                if one { write!(fmt, " | ")? }
                write!(fmt, "{}", msg)?;

                one = true
            }
        }

        if !one {
            fmt.write_str("(empty)")?;
        }

        Ok(())
    }
}

#[test]
fn test_debug_ready() {
    assert_eq!("(empty)", format!("{:?}", Ready::empty()));
    assert_eq!("Readable", format!("{:?}", Ready::readable()));
    assert_eq!("Writable", format!("{:?}", Ready::writable()));
}

/// An readiness event returned by [`Poll::poll`].
///
/// `Event` is a [readiness state] paired with a [`Token`]. It is returned by
/// [`Poll::poll`].
///
/// For more documentation on polling and events, see [`Poll`].
///
/// # Examples
///
/// ```
/// use mio::{Ready, Token};
/// use mio::event::Event;
///
<<<<<<< HEAD
/// let event = Event::new(Ready::READABLE | Ready::WRITABLE, Token(0));
///
/// assert_eq!(event.readiness(), Ready::READABLE | Ready::WRITABLE);
=======
/// let event = Event::new(Ready::readable() | Ready::writable(), Token(0));
///
/// assert_eq!(event.readiness(), Ready::readable() | Ready::writable());
>>>>>>> 6871f83a
/// assert_eq!(event.token(), Token(0));
/// ```
///
/// [`Poll::poll`]: ../struct.Poll.html#method.poll
/// [`Poll`]: ../struct.Poll.html
/// [readiness state]: ../struct.Ready.html
/// [`Token`]: ../struct.Token.html
#[derive(Copy, Clone, Eq, PartialEq, Debug)]
pub struct Event {
    kind: Ready,
    token: Token
}

impl Event {
    /// Creates a new `Event` containing `readiness` and `token`
    ///
    /// # Examples
    ///
    /// ```
    /// use mio::{Ready, Token};
    /// use mio::event::Event;
    ///
<<<<<<< HEAD
    /// let event = Event::new(Ready::READABLE, Token(0));
    ///
    /// assert_eq!(event.readiness(), Ready::READABLE);
=======
    /// let event = Event::new(Ready::readable() | Ready::writable(), Token(0));
    ///
    /// assert_eq!(event.readiness(), Ready::readable() | Ready::writable());
>>>>>>> 6871f83a
    /// assert_eq!(event.token(), Token(0));
    /// ```
    pub fn new(readiness: Ready, token: Token) -> Event {
        Event {
            kind: readiness,
            token: token,
        }
    }

    /// Returns the event's readiness.
    ///
    /// # Examples
    ///
    /// ```
    /// use mio::{Ready, Token};
    /// use mio::event::Event;
    ///
<<<<<<< HEAD
    /// let event = Event::new(Ready::READABLE, Token(0));
    ///
    /// assert_eq!(event.readiness(), Ready::READABLE);
=======
    /// let event = Event::new(Ready::readable() | Ready::writable(), Token(0));
    ///
    /// assert_eq!(event.readiness(), Ready::readable() | Ready::writable());
>>>>>>> 6871f83a
    /// ```
    pub fn readiness(&self) -> Ready {
        self.kind
    }

    #[deprecated(since = "0.6.5", note = "use Event::readiness()")]
    #[cfg(feature = "with-deprecated")]
    #[doc(hidden)]
    pub fn kind(&self) -> Ready {
        self.kind
    }

    /// Returns the event's token.
    ///
    /// # Examples
    ///
    /// ```
    /// use mio::{Ready, Token};
    /// use mio::event::Event;
    ///
<<<<<<< HEAD
    /// let event = Event::new(Ready::READABLE, Token(0));
=======
    /// let event = Event::new(Ready::readable() | Ready::writable(), Token(0));
>>>>>>> 6871f83a
    ///
    /// assert_eq!(event.token(), Token(0));
    /// ```
    pub fn token(&self) -> Token {
        self.token
    }
}

/*
 *
 * ===== Mio internal helpers =====
 *
 */

pub fn ready_as_usize(events: Ready) -> usize {
    events.0
}

pub fn opt_as_usize(opt: PollOpt) -> usize {
    opt.0
}

pub fn ready_from_usize(events: usize) -> Ready {
    Ready(events)
}

pub fn opt_from_usize(opt: usize) -> PollOpt {
    PollOpt(opt)
}

// Used internally to mutate an `Event` in place
// Not used on all platforms
#[allow(dead_code)]
pub fn kind_mut(event: &mut Event) -> &mut Ready {
    &mut event.kind
}<|MERGE_RESOLUTION|>--- conflicted
+++ resolved
@@ -528,10 +528,10 @@
 
 #[test]
 fn test_debug_pollopt() {
-    assert_eq!("(empty)", format!("{:?}", PollOpt::empty()));
-    assert_eq!("Edge-Triggered", format!("{:?}", PollOpt::edge()));
-    assert_eq!("Level-Triggered", format!("{:?}", PollOpt::level()));
-    assert_eq!("OneShot", format!("{:?}", PollOpt::oneshot()));
+    assert_eq!("(empty)", format!("{:?}", PollOpt::EMPTY));
+    assert_eq!("Edge-Triggered", format!("{:?}", PollOpt::EDGE));
+    assert_eq!("Level-Triggered", format!("{:?}", PollOpt::LEVEL));
+    assert_eq!("OneShot", format!("{:?}", PollOpt::ONESHOT));
 }
 
 /// A set of readiness event kinds
@@ -955,9 +955,9 @@
 
 #[test]
 fn test_debug_ready() {
-    assert_eq!("(empty)", format!("{:?}", Ready::empty()));
-    assert_eq!("Readable", format!("{:?}", Ready::readable()));
-    assert_eq!("Writable", format!("{:?}", Ready::writable()));
+    assert_eq!("(empty)", format!("{:?}", Ready::EMPTY));
+    assert_eq!("Readable", format!("{:?}", Ready::READABLE));
+    assert_eq!("Writable", format!("{:?}", Ready::WRITABLE));
 }
 
 /// An readiness event returned by [`Poll::poll`].
@@ -973,15 +973,9 @@
 /// use mio::{Ready, Token};
 /// use mio::event::Event;
 ///
-<<<<<<< HEAD
 /// let event = Event::new(Ready::READABLE | Ready::WRITABLE, Token(0));
 ///
 /// assert_eq!(event.readiness(), Ready::READABLE | Ready::WRITABLE);
-=======
-/// let event = Event::new(Ready::readable() | Ready::writable(), Token(0));
-///
-/// assert_eq!(event.readiness(), Ready::readable() | Ready::writable());
->>>>>>> 6871f83a
 /// assert_eq!(event.token(), Token(0));
 /// ```
 ///
@@ -1004,15 +998,9 @@
     /// use mio::{Ready, Token};
     /// use mio::event::Event;
     ///
-<<<<<<< HEAD
     /// let event = Event::new(Ready::READABLE, Token(0));
     ///
     /// assert_eq!(event.readiness(), Ready::READABLE);
-=======
-    /// let event = Event::new(Ready::readable() | Ready::writable(), Token(0));
-    ///
-    /// assert_eq!(event.readiness(), Ready::readable() | Ready::writable());
->>>>>>> 6871f83a
     /// assert_eq!(event.token(), Token(0));
     /// ```
     pub fn new(readiness: Ready, token: Token) -> Event {
@@ -1030,15 +1018,9 @@
     /// use mio::{Ready, Token};
     /// use mio::event::Event;
     ///
-<<<<<<< HEAD
     /// let event = Event::new(Ready::READABLE, Token(0));
     ///
     /// assert_eq!(event.readiness(), Ready::READABLE);
-=======
-    /// let event = Event::new(Ready::readable() | Ready::writable(), Token(0));
-    ///
-    /// assert_eq!(event.readiness(), Ready::readable() | Ready::writable());
->>>>>>> 6871f83a
     /// ```
     pub fn readiness(&self) -> Ready {
         self.kind
@@ -1059,11 +1041,7 @@
     /// use mio::{Ready, Token};
     /// use mio::event::Event;
     ///
-<<<<<<< HEAD
     /// let event = Event::new(Ready::READABLE, Token(0));
-=======
-    /// let event = Event::new(Ready::readable() | Ready::writable(), Token(0));
->>>>>>> 6871f83a
     ///
     /// assert_eq!(event.token(), Token(0));
     /// ```
