--- conflicted
+++ resolved
@@ -280,25 +280,6 @@
         PollOpt::ONESHOT
     }
 
-<<<<<<< HEAD
-    #[deprecated(since = "0.6.5", note = "removed")]
-    #[cfg(feature = "with-deprecated")]
-    #[doc(hidden)]
-    #[inline]
-    pub fn urgent() -> PollOpt {
-        PollOpt(0b1000)
-    }
-
-    #[deprecated(since = "0.6.5", note = "removed")]
-    #[cfg(feature = "with-deprecated")]
-    #[doc(hidden)]
-    #[inline]
-    pub fn all() -> PollOpt {
-        PollOpt::EDGE | PollOpt::LEVEL | PollOpt::ONESHOT
-    }
-
-=======
->>>>>>> 667b7a2b
     /// Returns true if the options include edge-triggered notifications.
     ///
     /// See [`Poll`] for more documentation on polling.
@@ -568,23 +549,6 @@
     /// [`Poll`]: struct.Poll.html
     pub const EMPTY: Ready = Ready(0);
 
-<<<<<<< HEAD
-    #[deprecated(since = "0.6.5", note = "use Ready::EMPTY instead")]
-    #[cfg(feature = "with-deprecated")]
-    #[doc(hidden)]
-    pub fn none() -> Ready {
-        Ready::EMPTY
-    }
-
-    #[deprecated(since = "0.6.10", note = "use Ready::EMPTY instead")]
-    #[cfg(feature = "with-deprecated")]
-    #[doc(hidden)]
-    pub fn empty() -> Ready {
-        Ready::EMPTY
-    }
-
-=======
->>>>>>> 667b7a2b
     /// Returns a `Ready` representing readable readiness.
     ///
     /// See [`Poll`] for more documentation on polling.
@@ -635,34 +599,6 @@
         Ready::WRITABLE
     }
 
-<<<<<<< HEAD
-    #[deprecated(since = "0.6.5", note = "use UnixReady instead")]
-    #[cfg(feature = "with-deprecated")]
-    #[doc(hidden)]
-    #[inline]
-    pub fn error() -> Ready {
-        Ready(ERROR)
-    }
-
-    #[deprecated(since = "0.6.5", note = "use UnixReady instead")]
-    #[cfg(feature = "with-deprecated")]
-    #[doc(hidden)]
-    #[inline]
-    pub fn hup() -> Ready {
-        Ready(HUP)
-    }
-
-    #[deprecated(since = "0.6.5", note = "removed")]
-    #[cfg(feature = "with-deprecated")]
-    #[doc(hidden)]
-    #[inline]
-    pub fn all() -> Ready {
-        Ready::READABLE |
-            Ready::WRITABLE
-    }
-
-=======
->>>>>>> 667b7a2b
     /// Returns true if `Ready` is the empty set
     ///
     /// See [`Poll`] for more documentation on polling.
