--- conflicted
+++ resolved
@@ -47,14 +47,9 @@
 /// let mut events = Events::with_capacity(128);
 ///
 /// // Register the socket with `Poll`
-<<<<<<< HEAD
-/// poll.register(&stream, Token(0), Ready::WRITABLE,
-///               PollOpt::EDGE)?;
-=======
 /// poll.register().register(
-///     &stream, Token(0), Ready::writable(),
+///     &stream, Token(0), Ready::WRITABLE,
 ///     PollOpt::edge())?;
->>>>>>> 94d26893
 ///
 /// poll.poll(&mut events, Some(Duration::from_millis(100)))?;
 ///
@@ -444,14 +439,9 @@
 /// let mut events = Events::with_capacity(128);
 ///
 /// // Register the socket with `Poll`
-<<<<<<< HEAD
-/// poll.register(&listener, Token(0), Ready::WRITABLE,
+/// poll.register()
+///     .register(&listener, Token(0), Ready::WRITABLE,
 ///               PollOpt::EDGE)?;
-=======
-/// poll.register()
-///     .register(&listener, Token(0), Ready::writable(),
-///               PollOpt::edge())?;
->>>>>>> 94d26893
 ///
 /// poll.poll(&mut events, Some(Duration::from_millis(100)))?;
 ///
