--- conflicted
+++ resolved
@@ -7,12 +7,8 @@
     let poll = Poll::new().unwrap();
     let mut events = Events::with_capacity(128);
 
-<<<<<<< HEAD
-    let (_r, set) = Registration::new(&poll, Token(0), Ready::READABLE, PollOpt::edge());
-=======
     let (r, set) = Registration::new2();
-    r.register(&poll, Token(0), Ready::readable(), PollOpt::edge()).unwrap();
->>>>>>> 6871f83a
+    r.register(&poll, Token(0), Ready::READABLE, PollOpt::EDGE).unwrap();
 
     let n = poll.poll(&mut events, Some(Duration::from_millis(0))).unwrap();
     assert_eq!(n, 0);
@@ -46,7 +42,7 @@
 
         b1.wait();
 
-        poll.register(&r, Token(123), Ready::READABLE, PollOpt::edge()).unwrap();
+        poll.register(&r, Token(123), Ready::READABLE, PollOpt::EDGE).unwrap();
 
         loop {
             let n = poll.poll(&mut events, None).unwrap();
@@ -87,16 +83,12 @@
             let mut events = Events::with_capacity(128);
 
             let registrations: Vec<_> = (0..NUM_REGISTRATIONS).map(|i| {
-<<<<<<< HEAD
-                Registration::new(&poll, Token(i), Ready::READABLE, PollOpt::edge())
-=======
                 let (r, s) = Registration::new2();
-                r.register(&poll, Token(i), Ready::readable(), PollOpt::edge()).unwrap();
+                r.register(&poll, Token(i), Ready::READABLE, PollOpt::EDGE).unwrap();
                 (r, s)
->>>>>>> 6871f83a
             }).collect();
 
-            let mut ready: Vec<_> = (0..NUM_REGISTRATIONS).map(|_| Ready::empty()).collect();
+            let mut ready: Vec<_> = (0..NUM_REGISTRATIONS).map(|_| Ready::EMPTY).collect();
 
             let remaining = Arc::new(AtomicUsize::new(NUM_THREADS));
 
@@ -109,19 +101,11 @@
                 thread::spawn(move || {
                     for _ in 0..NUM_ITERS {
                         for i in 0..NUM_REGISTRATIONS {
-<<<<<<< HEAD
                             set_readiness[i].set_readiness(Ready::READABLE).unwrap();
-                            set_readiness[i].set_readiness(Ready::none()).unwrap();
+                            set_readiness[i].set_readiness(Ready::EMPTY).unwrap();
                             set_readiness[i].set_readiness(Ready::WRITABLE).unwrap();
                             set_readiness[i].set_readiness(Ready::READABLE | Ready::WRITABLE).unwrap();
-                            set_readiness[i].set_readiness(Ready::none()).unwrap();
-=======
-                            set_readiness[i].set_readiness(Ready::readable()).unwrap();
-                            set_readiness[i].set_readiness(Ready::empty()).unwrap();
-                            set_readiness[i].set_readiness(Ready::writable()).unwrap();
-                            set_readiness[i].set_readiness(Ready::readable() | Ready::writable()).unwrap();
-                            set_readiness[i].set_readiness(Ready::empty()).unwrap();
->>>>>>> 6871f83a
+                            set_readiness[i].set_readiness(Ready::EMPTY).unwrap();
                         }
                     }
 
@@ -136,11 +120,7 @@
             while remaining.load(Acquire) > 0 {
                 // Set interest
                 for (i, &(ref r, _)) in registrations.iter().enumerate() {
-<<<<<<< HEAD
-                    r.update(&poll, Token(i), Ready::WRITABLE, PollOpt::edge()).unwrap();
-=======
-                    r.reregister(&poll, Token(i), Ready::writable(), PollOpt::edge()).unwrap();
->>>>>>> 6871f83a
+                    r.reregister(&poll, Token(i), Ready::WRITABLE, PollOpt::EDGE).unwrap();
                 }
 
                 poll.poll(&mut events, Some(Duration::from_millis(0))).unwrap();
@@ -152,11 +132,7 @@
                 // Update registration
                 // Set interest
                 for (i, &(ref r, _)) in registrations.iter().enumerate() {
-<<<<<<< HEAD
-                    r.update(&poll, Token(i), Ready::READABLE, PollOpt::edge()).unwrap();
-=======
-                    r.reregister(&poll, Token(i), Ready::readable(), PollOpt::edge()).unwrap();
->>>>>>> 6871f83a
+                    r.reregister(&poll, Token(i), Ready::READABLE, PollOpt::EDGE).unwrap();
                 }
             }
 
@@ -204,13 +180,8 @@
 
         // Create entries
         for i in 0..ENTRIES {
-<<<<<<< HEAD
-            let (registration, set_readiness) =
-                Registration::new(&poll, Token(i), Ready::READABLE, PollOpt::edge());
-=======
             let (registration, set_readiness) = Registration::new2();
-            registration.register(&poll, Token(i), Ready::readable(), PollOpt::edge()).unwrap();
->>>>>>> 6871f83a
+            registration.register(&poll, Token(i), Ready::READABLE, PollOpt::EDGE).unwrap();
 
             entries.push(Entry {
                 registration: registration,
@@ -317,7 +288,7 @@
 
         for i in 0..N {
             let (registration, set_readiness) = Registration::new2();
-            poll.register(&registration, Token(i), Ready::READABLE, PollOpt::edge()).unwrap();
+            poll.register(&registration, Token(i), Ready::READABLE, PollOpt::EDGE).unwrap();
 
             registrations.push(registration);
 
@@ -396,12 +367,8 @@
 
     let mut index: usize = 0;
     for _ in 0..ITERS {
-<<<<<<< HEAD
-        let (registration, set_readiness) = Registration::new(&mut poll, Token(token_index), Ready::READABLE, PollOpt::edge());
-=======
         let (registration, set_readiness) = Registration::new2();
-        registration.register(&mut poll, Token(token_index), Ready::readable(), PollOpt::edge()).unwrap();
->>>>>>> 6871f83a
+        registration.register(&mut poll, Token(token_index), Ready::READABLE, PollOpt::EDGE).unwrap();
         let _ = senders[index].send((registration, set_readiness));
 
         token_index += 1;
@@ -409,14 +376,9 @@
         if index == THREADS {
             index = 0;
 
-<<<<<<< HEAD
-            let (registration, set_readiness) = Registration::new(&mut poll, Token(token_index), Ready::READABLE, PollOpt::edge());
+            let (registration, set_readiness) = Registration::new2();
+            registration.register(&mut poll, Token(token_index), Ready::READABLE, PollOpt::EDGE).unwrap();
             let _ = set_readiness.set_readiness(Ready::READABLE);
-=======
-            let (registration, set_readiness) = Registration::new2();
-            registration.register(&mut poll, Token(token_index), Ready::readable(), PollOpt::edge()).unwrap();
-            let _ = set_readiness.set_readiness(Ready::readable());
->>>>>>> 6871f83a
             drop(registration);
             drop(set_readiness);
             token_index += 1;
