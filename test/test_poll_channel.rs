use {expect_events, sleep_ms};
use mio::{channel, Events, Poll, PollOpt, Ready, Token};
use mio::event::Event;
use std::sync::mpsc::TryRecvError;
use std::thread;
use std::time::Duration;

#[test]
pub fn test_poll_channel_edge() {
    let poll = Poll::new().unwrap();
    let mut events = Events::with_capacity(1024);
    let (tx, rx) = channel::channel();

    poll.register(&rx, Token(123), Ready::READABLE, PollOpt::edge()).unwrap();

    // Wait, but nothing should happen
    let num = poll.poll(&mut events, Some(Duration::from_millis(300))).unwrap();
    assert_eq!(0, num);

    // Push the value
    tx.send("hello").unwrap();

    // Polling will contain the event
    let num = poll.poll(&mut events, Some(Duration::from_millis(300))).unwrap();
    assert_eq!(1, num);

    let event = events.get(0).unwrap();
    assert_eq!(event.token(), Token(123));
<<<<<<< HEAD
    assert_eq!(event.kind(), Ready::READABLE);
=======
    assert_eq!(event.readiness(), Ready::readable());
>>>>>>> 6871f83a

    // Poll again and there should be no events
    let num = poll.poll(&mut events, Some(Duration::from_millis(300))).unwrap();
    assert_eq!(0, num);

    // Read the value
    assert_eq!("hello", rx.try_recv().unwrap());

    // Poll again, nothing
    let num = poll.poll(&mut events, Some(Duration::from_millis(300))).unwrap();
    assert_eq!(0, num);

    // Push a value
    tx.send("goodbye").unwrap();

    // Have an event
    let num = poll.poll(&mut events, Some(Duration::from_millis(300))).unwrap();
    assert_eq!(1, num);

    let event = events.get(0).unwrap();
    assert_eq!(event.token(), Token(123));
<<<<<<< HEAD
    assert_eq!(event.kind(), Ready::READABLE);
=======
    assert_eq!(event.readiness(), Ready::readable());
>>>>>>> 6871f83a

    // Read the value
    rx.try_recv().unwrap();

    // Drop the sender half
    drop(tx);

    let num = poll.poll(&mut events, Some(Duration::from_millis(300))).unwrap();
    assert_eq!(1, num);

    let event = events.get(0).unwrap();
    assert_eq!(event.token(), Token(123));
<<<<<<< HEAD
    assert_eq!(event.kind(), Ready::READABLE);
=======
    assert_eq!(event.readiness(), Ready::readable());
>>>>>>> 6871f83a

    match rx.try_recv() {
        Err(TryRecvError::Disconnected) => {}
        no => panic!("unexpected value {:?}", no),
    }

}

#[test]
pub fn test_poll_channel_oneshot() {
    let poll = Poll::new().unwrap();
    let mut events = Events::with_capacity(1024);
    let (tx, rx) = channel::channel();

    poll.register(&rx, Token(123), Ready::READABLE, PollOpt::edge() | PollOpt::oneshot()).unwrap();

    // Wait, but nothing should happen
    let num = poll.poll(&mut events, Some(Duration::from_millis(300))).unwrap();
    assert_eq!(0, num);

    // Push the value
    tx.send("hello").unwrap();

    // Polling will contain the event
    let num = poll.poll(&mut events, Some(Duration::from_millis(300))).unwrap();
    assert_eq!(1, num);

    let event = events.get(0).unwrap();
    assert_eq!(event.token(), Token(123));
<<<<<<< HEAD
    assert_eq!(event.kind(), Ready::READABLE);
=======
    assert_eq!(event.readiness(), Ready::readable());
>>>>>>> 6871f83a

    // Poll again and there should be no events
    let num = poll.poll(&mut events, Some(Duration::from_millis(300))).unwrap();
    assert_eq!(0, num);

    // Read the value
    assert_eq!("hello", rx.try_recv().unwrap());

    // Poll again, nothing
    let num = poll.poll(&mut events, Some(Duration::from_millis(300))).unwrap();
    assert_eq!(0, num);

    // Push a value
    tx.send("goodbye").unwrap();

    // Poll again, nothing
    let num = poll.poll(&mut events, Some(Duration::from_millis(300))).unwrap();
    assert_eq!(0, num);

    // Reregistering will re-trigger the notification
    for _ in 0..3 {
        poll.reregister(&rx, Token(123), Ready::READABLE, PollOpt::edge() | PollOpt::oneshot()).unwrap();

        // Have an event
        let num = poll.poll(&mut events, Some(Duration::from_millis(300))).unwrap();
        assert_eq!(1, num);

        let event = events.get(0).unwrap();
        assert_eq!(event.token(), Token(123));
<<<<<<< HEAD
        assert_eq!(event.kind(), Ready::READABLE);
=======
        assert_eq!(event.readiness(), Ready::readable());
>>>>>>> 6871f83a
    }

    // Get the value
    assert_eq!("goodbye", rx.try_recv().unwrap());

    poll.reregister(&rx, Token(123), Ready::READABLE, PollOpt::edge() | PollOpt::oneshot()).unwrap();

    // Have an event
    let num = poll.poll(&mut events, Some(Duration::from_millis(300))).unwrap();
    assert_eq!(0, num);

    poll.reregister(&rx, Token(123), Ready::READABLE, PollOpt::edge() | PollOpt::oneshot()).unwrap();

    // Have an event
    let num = poll.poll(&mut events, Some(Duration::from_millis(300))).unwrap();
    assert_eq!(0, num);
}

#[test]
pub fn test_poll_channel_level() {
    let poll = Poll::new().unwrap();
    let mut events = Events::with_capacity(1024);
    let (tx, rx) = channel::channel();

    poll.register(&rx, Token(123), Ready::READABLE, PollOpt::level()).unwrap();

    // Wait, but nothing should happen
    let num = poll.poll(&mut events, Some(Duration::from_millis(300))).unwrap();
    assert_eq!(0, num);

    // Push the value
    tx.send("hello").unwrap();

    // Polling will contain the event
    for i in 0..5 {
        let num = poll.poll(&mut events, Some(Duration::from_millis(300))).unwrap();
        assert!(1 == num, "actually got {} on iteration {}", num, i);

        let event = events.get(0).unwrap();
        assert_eq!(event.token(), Token(123));
<<<<<<< HEAD
        assert_eq!(event.kind(), Ready::READABLE);
=======
        assert_eq!(event.readiness(), Ready::readable());
>>>>>>> 6871f83a
    }

    // Read the value
    assert_eq!("hello", rx.try_recv().unwrap());

    // Wait, but nothing should happen
    let num = poll.poll(&mut events, Some(Duration::from_millis(300))).unwrap();
    assert_eq!(0, num);
}

#[test]
pub fn test_poll_channel_writable() {
    let poll = Poll::new().unwrap();
    let mut events = Events::with_capacity(1024);
    let (tx, rx) = channel::channel();

    poll.register(&rx, Token(123), Ready::WRITABLE, PollOpt::edge()).unwrap();

    // Wait, but nothing should happen
    let num = poll.poll(&mut events, Some(Duration::from_millis(300))).unwrap();
    assert_eq!(0, num);

    // Push the value
    tx.send("hello").unwrap();

    // Wait, but nothing should happen
    let num = poll.poll(&mut events, Some(Duration::from_millis(300))).unwrap();
    assert_eq!(0, num);
}

#[test]
pub fn test_dropping_receive_before_poll() {
    let poll = Poll::new().unwrap();
    let mut events = Events::with_capacity(1024);
    let (tx, rx) = channel::channel();

    poll.register(&rx, Token(123), Ready::READABLE, PollOpt::edge()).unwrap();

    // Push the value
    tx.send("hello").unwrap();

    // Drop the receive end
    drop(rx);

    // Wait, but nothing should happen
    let num = poll.poll(&mut events, Some(Duration::from_millis(300))).unwrap();
    assert_eq!(0, num);
}

#[test]
pub fn test_mixing_channel_with_socket() {
    use mio::net::{TcpListener, TcpStream};

    let poll = Poll::new().unwrap();
    let mut events = Events::with_capacity(1024);
    let (tx, rx) = channel::channel();

    // Create the listener
    let l = TcpListener::bind(&"127.0.0.1:0".parse().unwrap()).unwrap();

    // Register the listener with `Poll`
    poll.register(&l, Token(0), Ready::READABLE, PollOpt::edge()).unwrap();
    poll.register(&rx, Token(1), Ready::READABLE, PollOpt::edge()).unwrap();

    // Push a value onto the channel
    tx.send("hello").unwrap();

    // Connect a TCP socket
    let s1 = TcpStream::connect(&l.local_addr().unwrap()).unwrap();

    // Register the socket
    poll.register(&s1, Token(2), Ready::READABLE, PollOpt::edge()).unwrap();

    // Sleep a bit to ensure it arrives at dest
    sleep_ms(250);

    expect_events(&poll, &mut events, 2, vec![
        Event::new(Ready::empty(), Token(0)),
        Event::new(Ready::empty(), Token(1)),
    ]);
}

#[test]
pub fn test_sending_from_other_thread_while_polling() {
    const ITERATIONS: usize = 20;
    const THREADS: usize = 5;

    // Make sure to run multiple times
    let poll = Poll::new().unwrap();
    let mut events = Events::with_capacity(1024);

    for _ in 0..ITERATIONS {
        let (tx, rx) = channel::channel();
        poll.register(&rx, Token(0), Ready::READABLE, PollOpt::edge()).unwrap();

        for _ in 0..THREADS {
            let tx = tx.clone();

            thread::spawn(move || {
                sleep_ms(50);
                tx.send("ping").unwrap();
            });
        }

        let mut recv = 0;

        while recv < THREADS {
            let num = poll.poll(&mut events, None).unwrap();

            if num != 0 {
                assert_eq!(1, num);
                assert_eq!(events.get(0).unwrap().token(), Token(0));

                while let Ok(_) = rx.try_recv() {
                    recv += 1;
                }
            }
        }
    }
}<|MERGE_RESOLUTION|>--- conflicted
+++ resolved
@@ -11,7 +11,7 @@
     let mut events = Events::with_capacity(1024);
     let (tx, rx) = channel::channel();
 
-    poll.register(&rx, Token(123), Ready::READABLE, PollOpt::edge()).unwrap();
+    poll.register(&rx, Token(123), Ready::READABLE, PollOpt::EDGE).unwrap();
 
     // Wait, but nothing should happen
     let num = poll.poll(&mut events, Some(Duration::from_millis(300))).unwrap();
@@ -26,11 +26,8 @@
 
     let event = events.get(0).unwrap();
     assert_eq!(event.token(), Token(123));
-<<<<<<< HEAD
-    assert_eq!(event.kind(), Ready::READABLE);
-=======
-    assert_eq!(event.readiness(), Ready::readable());
->>>>>>> 6871f83a
+
+    assert_eq!(event.readiness(), Ready::READABLE);
 
     // Poll again and there should be no events
     let num = poll.poll(&mut events, Some(Duration::from_millis(300))).unwrap();
@@ -52,11 +49,7 @@
 
     let event = events.get(0).unwrap();
     assert_eq!(event.token(), Token(123));
-<<<<<<< HEAD
-    assert_eq!(event.kind(), Ready::READABLE);
-=======
-    assert_eq!(event.readiness(), Ready::readable());
->>>>>>> 6871f83a
+    assert_eq!(event.readiness(), Ready::READABLE);
 
     // Read the value
     rx.try_recv().unwrap();
@@ -69,11 +62,7 @@
 
     let event = events.get(0).unwrap();
     assert_eq!(event.token(), Token(123));
-<<<<<<< HEAD
-    assert_eq!(event.kind(), Ready::READABLE);
-=======
-    assert_eq!(event.readiness(), Ready::readable());
->>>>>>> 6871f83a
+    assert_eq!(event.readiness(), Ready::READABLE);
 
     match rx.try_recv() {
         Err(TryRecvError::Disconnected) => {}
@@ -88,7 +77,7 @@
     let mut events = Events::with_capacity(1024);
     let (tx, rx) = channel::channel();
 
-    poll.register(&rx, Token(123), Ready::READABLE, PollOpt::edge() | PollOpt::oneshot()).unwrap();
+    poll.register(&rx, Token(123), Ready::READABLE, PollOpt::EDGE | PollOpt::ONESHOT).unwrap();
 
     // Wait, but nothing should happen
     let num = poll.poll(&mut events, Some(Duration::from_millis(300))).unwrap();
@@ -103,11 +92,7 @@
 
     let event = events.get(0).unwrap();
     assert_eq!(event.token(), Token(123));
-<<<<<<< HEAD
-    assert_eq!(event.kind(), Ready::READABLE);
-=======
-    assert_eq!(event.readiness(), Ready::readable());
->>>>>>> 6871f83a
+    assert_eq!(event.readiness(), Ready::READABLE);
 
     // Poll again and there should be no events
     let num = poll.poll(&mut events, Some(Duration::from_millis(300))).unwrap();
@@ -129,7 +114,7 @@
 
     // Reregistering will re-trigger the notification
     for _ in 0..3 {
-        poll.reregister(&rx, Token(123), Ready::READABLE, PollOpt::edge() | PollOpt::oneshot()).unwrap();
+        poll.reregister(&rx, Token(123), Ready::READABLE, PollOpt::EDGE | PollOpt::ONESHOT).unwrap();
 
         // Have an event
         let num = poll.poll(&mut events, Some(Duration::from_millis(300))).unwrap();
@@ -137,23 +122,19 @@
 
         let event = events.get(0).unwrap();
         assert_eq!(event.token(), Token(123));
-<<<<<<< HEAD
-        assert_eq!(event.kind(), Ready::READABLE);
-=======
-        assert_eq!(event.readiness(), Ready::readable());
->>>>>>> 6871f83a
+        assert_eq!(event.readiness(), Ready::READABLE);
     }
 
     // Get the value
     assert_eq!("goodbye", rx.try_recv().unwrap());
 
-    poll.reregister(&rx, Token(123), Ready::READABLE, PollOpt::edge() | PollOpt::oneshot()).unwrap();
+    poll.reregister(&rx, Token(123), Ready::READABLE, PollOpt::EDGE | PollOpt::ONESHOT).unwrap();
 
     // Have an event
     let num = poll.poll(&mut events, Some(Duration::from_millis(300))).unwrap();
     assert_eq!(0, num);
 
-    poll.reregister(&rx, Token(123), Ready::READABLE, PollOpt::edge() | PollOpt::oneshot()).unwrap();
+    poll.reregister(&rx, Token(123), Ready::READABLE, PollOpt::EDGE | PollOpt::ONESHOT).unwrap();
 
     // Have an event
     let num = poll.poll(&mut events, Some(Duration::from_millis(300))).unwrap();
@@ -166,7 +147,7 @@
     let mut events = Events::with_capacity(1024);
     let (tx, rx) = channel::channel();
 
-    poll.register(&rx, Token(123), Ready::READABLE, PollOpt::level()).unwrap();
+    poll.register(&rx, Token(123), Ready::READABLE, PollOpt::LEVEL).unwrap();
 
     // Wait, but nothing should happen
     let num = poll.poll(&mut events, Some(Duration::from_millis(300))).unwrap();
@@ -182,11 +163,7 @@
 
         let event = events.get(0).unwrap();
         assert_eq!(event.token(), Token(123));
-<<<<<<< HEAD
-        assert_eq!(event.kind(), Ready::READABLE);
-=======
-        assert_eq!(event.readiness(), Ready::readable());
->>>>>>> 6871f83a
+        assert_eq!(event.readiness(), Ready::READABLE);
     }
 
     // Read the value
@@ -203,7 +180,7 @@
     let mut events = Events::with_capacity(1024);
     let (tx, rx) = channel::channel();
 
-    poll.register(&rx, Token(123), Ready::WRITABLE, PollOpt::edge()).unwrap();
+    poll.register(&rx, Token(123), Ready::WRITABLE, PollOpt::EDGE).unwrap();
 
     // Wait, but nothing should happen
     let num = poll.poll(&mut events, Some(Duration::from_millis(300))).unwrap();
@@ -223,7 +200,7 @@
     let mut events = Events::with_capacity(1024);
     let (tx, rx) = channel::channel();
 
-    poll.register(&rx, Token(123), Ready::READABLE, PollOpt::edge()).unwrap();
+    poll.register(&rx, Token(123), Ready::READABLE, PollOpt::EDGE).unwrap();
 
     // Push the value
     tx.send("hello").unwrap();
@@ -248,8 +225,8 @@
     let l = TcpListener::bind(&"127.0.0.1:0".parse().unwrap()).unwrap();
 
     // Register the listener with `Poll`
-    poll.register(&l, Token(0), Ready::READABLE, PollOpt::edge()).unwrap();
-    poll.register(&rx, Token(1), Ready::READABLE, PollOpt::edge()).unwrap();
+    poll.register(&l, Token(0), Ready::READABLE, PollOpt::EDGE).unwrap();
+    poll.register(&rx, Token(1), Ready::READABLE, PollOpt::EDGE).unwrap();
 
     // Push a value onto the channel
     tx.send("hello").unwrap();
@@ -258,14 +235,14 @@
     let s1 = TcpStream::connect(&l.local_addr().unwrap()).unwrap();
 
     // Register the socket
-    poll.register(&s1, Token(2), Ready::READABLE, PollOpt::edge()).unwrap();
+    poll.register(&s1, Token(2), Ready::READABLE, PollOpt::EDGE).unwrap();
 
     // Sleep a bit to ensure it arrives at dest
     sleep_ms(250);
 
     expect_events(&poll, &mut events, 2, vec![
-        Event::new(Ready::empty(), Token(0)),
-        Event::new(Ready::empty(), Token(1)),
+        Event::new(Ready::EMPTY, Token(0)),
+        Event::new(Ready::EMPTY, Token(1)),
     ]);
 }
 
@@ -280,7 +257,7 @@
 
     for _ in 0..ITERATIONS {
         let (tx, rx) = channel::channel();
-        poll.register(&rx, Token(0), Ready::READABLE, PollOpt::edge()).unwrap();
+        poll.register(&rx, Token(0), Ready::READABLE, PollOpt::EDGE).unwrap();
 
         for _ in 0..THREADS {
             let tx = tx.clone();
