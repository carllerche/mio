--- conflicted
+++ resolved
@@ -14,25 +14,14 @@
     let l = TcpListener::bind(&"127.0.0.1:0".parse().unwrap()).unwrap();
 
     // Register the listener with `Poll`
-<<<<<<< HEAD
-    poll.register(&l, Token(0), Ready::READABLE, PollOpt::EDGE | PollOpt::ONESHOT).unwrap();
+    poll.register().register(&l, Token(0), Ready::READABLE, PollOpt::EDGE | PollOpt::ONESHOT).unwrap();
 
     let s1 = TcpStream::connect(&l.local_addr().unwrap()).unwrap();
-    poll.register(&s1, Token(2), Ready::READABLE, PollOpt::EDGE).unwrap();
+    poll.register().register(&s1, Token(2), Ready::READABLE, PollOpt::EDGE).unwrap();
 
     sleep_ms(MS);
 
-    poll.reregister(&l, Token(0), Ready::WRITABLE, PollOpt::EDGE | PollOpt::ONESHOT).unwrap();
-=======
-    poll.register().register(&l, Token(0), Ready::readable(), PollOpt::edge() | PollOpt::oneshot()).unwrap();
-
-    let s1 = TcpStream::connect(&l.local_addr().unwrap()).unwrap();
-    poll.register().register(&s1, Token(2), Ready::readable(), PollOpt::edge()).unwrap();
-
-    sleep_ms(MS);
-
-    poll.register().reregister(&l, Token(0), Ready::writable(), PollOpt::edge() | PollOpt::oneshot()).unwrap();
->>>>>>> 94d26893
+    poll.register().reregister(&l, Token(0), Ready::WRITABLE, PollOpt::EDGE | PollOpt::ONESHOT).unwrap();
 
     poll.poll(&mut events, Some(Duration::from_millis(MS))).unwrap();
     assert!(events.iter().next().is_none());
