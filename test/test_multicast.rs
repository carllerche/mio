--- conflicted
+++ resolved
@@ -86,21 +86,14 @@
     rx.join_multicast_v4(&"227.1.1.101".parse().unwrap(), &any).unwrap();
 
     info!("Registering SENDER");
-<<<<<<< HEAD
-    event_loop.register(&tx, SENDER, Ready::WRITABLE, PollOpt::edge()).unwrap();
+    poll.register(&tx, SENDER, Ready::WRITABLE, PollOpt::EDGE).unwrap();
 
     info!("Registering LISTENER");
-    event_loop.register(&rx, LISTENER, Ready::READABLE, PollOpt::edge()).unwrap();
-=======
-    poll.register(&tx, SENDER, Ready::writable(), PollOpt::edge()).unwrap();
-
-    info!("Registering LISTENER");
-    poll.register(&rx, LISTENER, Ready::readable(), PollOpt::edge()).unwrap();
+    poll.register(&rx, LISTENER, Ready::READABLE, PollOpt::EDGE).unwrap();
 
     let mut events = Events::with_capacity(1024);
 
     let mut handler = UdpHandler::new(tx, rx, "hello world");
->>>>>>> 6871f83a
 
     info!("Starting event loop to test with...");
 
