// TODO: This doesn't pass on android 64bit CI...
// Figure out why!
#![cfg(not(target_os = "android"))]

use mio::{Events, Poll, PollOpt, Ready, Token};
use mio::net::UdpSocket;
use bytes::BufMut;
use std::str;
use std::net::IpAddr;
use localhost;

const LISTENER: Token = Token(0);
const SENDER: Token = Token(1);

pub struct UdpHandler {
    tx: UdpSocket,
    rx: UdpSocket,
    msg: &'static str,
    buf: &'static [u8],
    rx_buf: Vec<u8>,
    localhost: IpAddr,
    shutdown: bool,
}

impl UdpHandler {
    fn new(tx: UdpSocket, rx: UdpSocket, msg: &'static str) -> UdpHandler {
        let sock = UdpSocket::bind(&"127.0.0.1:12345".parse().unwrap()).unwrap();
        UdpHandler {
            tx: tx,
            rx: rx,
            msg: msg,
            buf: msg.as_bytes(),
            rx_buf: Vec::with_capacity(1024),
            localhost: sock.local_addr().unwrap().ip(),
            shutdown: false,
        }
    }

    fn handle_read(&mut self, _: &mut Poll, token: Token, _: Ready) {
        match token {
            LISTENER => {
                debug!("We are receiving a datagram now...");
                match unsafe { self.rx.recv_from(self.rx_buf.bytes_mut()) } {
                    Ok((cnt, addr)) => {
                        unsafe { BufMut::advance_mut(&mut self.rx_buf, cnt); }
                        assert_eq!(addr.ip(), self.localhost);
                    }
                    res => panic!("unexpected result: {:?}", res),
                }
                assert!(str::from_utf8(self.rx_buf.as_ref()).unwrap() == self.msg);
                self.shutdown = true;
            },
            _ => ()
        }
    }

    fn handle_write(&mut self, _: &mut Poll, token: Token, _: Ready) {
        match token {
            SENDER => {
                let addr = self.rx.local_addr().unwrap();
                let cnt = self.tx.send_to(self.buf.as_ref(), &addr).unwrap();
                self.buf = &self.buf[cnt..];
            },
            _ => ()
        }
    }
}

#[test]
pub fn test_multicast() {
    drop(::env_logger::init());
    debug!("Starting TEST_UDP_CONNECTIONLESS");
    let mut poll = Poll::new().unwrap();

    let addr = localhost();
    let any = "0.0.0.0:0".parse().unwrap();

    let tx = UdpSocket::bind(&any).unwrap();
    let rx = UdpSocket::bind(&addr).unwrap();

    info!("Joining group 227.1.1.100");
    let any = "0.0.0.0".parse().unwrap();
    rx.join_multicast_v4(&"227.1.1.100".parse().unwrap(), &any).unwrap();

    info!("Joining group 227.1.1.101");
    rx.join_multicast_v4(&"227.1.1.101".parse().unwrap(), &any).unwrap();

    info!("Registering SENDER");
<<<<<<< HEAD
    poll.register(&tx, SENDER, Ready::WRITABLE, PollOpt::EDGE).unwrap();

    info!("Registering LISTENER");
    poll.register(&rx, LISTENER, Ready::READABLE, PollOpt::EDGE).unwrap();
=======
    poll.register().register(&tx, SENDER, Ready::writable(), PollOpt::edge()).unwrap();

    info!("Registering LISTENER");
    poll.register().register(&rx, LISTENER, Ready::readable(), PollOpt::edge()).unwrap();
>>>>>>> 94d26893

    let mut events = Events::with_capacity(1024);

    let mut handler = UdpHandler::new(tx, rx, "hello world");

    info!("Starting event loop to test with...");

    while !handler.shutdown {
        poll.poll(&mut events, None).unwrap();

        for event in &events {
            if event.readiness().is_readable() {
                handler.handle_read(&mut poll, event.token(), event.readiness());
            }

            if event.readiness().is_writable() {
                handler.handle_write(&mut poll, event.token(), event.readiness());
            }
        }
    }
}<|MERGE_RESOLUTION|>--- conflicted
+++ resolved
@@ -86,17 +86,10 @@
     rx.join_multicast_v4(&"227.1.1.101".parse().unwrap(), &any).unwrap();
 
     info!("Registering SENDER");
-<<<<<<< HEAD
-    poll.register(&tx, SENDER, Ready::WRITABLE, PollOpt::EDGE).unwrap();
+    poll..register().register(&tx, SENDER, Ready::WRITABLE, PollOpt::EDGE).unwrap();
 
     info!("Registering LISTENER");
-    poll.register(&rx, LISTENER, Ready::READABLE, PollOpt::EDGE).unwrap();
-=======
-    poll.register().register(&tx, SENDER, Ready::writable(), PollOpt::edge()).unwrap();
-
-    info!("Registering LISTENER");
-    poll.register().register(&rx, LISTENER, Ready::readable(), PollOpt::edge()).unwrap();
->>>>>>> 94d26893
+    poll.register().register(&rx, LISTENER, Ready::READABLE, PollOpt::EDGE).unwrap();
 
     let mut events = Events::with_capacity(1024);
 
