use mio::net::{TcpListener, TcpStream};
use mio::*;
use std::io::*;
use std::time::Duration;

const MS: u64 = 1_000;

#[test]
pub fn test_tcp_edge_oneshot() {
    let _ = ::env_logger::init();

    let mut poll = Poll::new().unwrap();
    let mut events = Events::with_capacity(1024);

    // Create the listener
    let l = TcpListener::bind(&"127.0.0.1:0".parse().unwrap()).unwrap();

    // Register the listener with `Poll`
<<<<<<< HEAD
    poll.registry()
        .register(&l, Token(0), Ready::readable(), PollOpt::level())
=======
    poll.register(&l, Token(0), Interests::readable(), PollOpt::level())
>>>>>>> 631e80a9
        .unwrap();

    // Connect a socket, we are going to write to it
    let mut s1 = TcpStream::connect(&l.local_addr().unwrap()).unwrap();
<<<<<<< HEAD
    poll.registry()
        .register(&s1, Token(1), Ready::writable(), PollOpt::level())
=======
    poll.register(&s1, Token(1), Interests::writable(), PollOpt::level())
>>>>>>> 631e80a9
        .unwrap();

    wait_for(&mut poll, &mut events, Token(0));

    // Get pair
    let (mut s2, _) = l.accept().unwrap();
<<<<<<< HEAD
    poll.registry()
        .register(
            &s2,
            Token(2),
            Ready::readable(),
            PollOpt::edge() | PollOpt::oneshot(),
        )
        .unwrap();
=======
    poll.register(
        &s2,
        Token(2),
        Interests::readable(),
        PollOpt::edge() | PollOpt::oneshot(),
    )
    .unwrap();
>>>>>>> 631e80a9

    wait_for(&mut poll, &mut events, Token(1));

    let res = s1.write(b"foo").unwrap();
    assert_eq!(3, res);

    let mut buf = [0; 1];

    for byte in b"foo" {
        wait_for(&mut poll, &mut events, Token(2));

        assert_eq!(1, s2.read(&mut buf).unwrap());
        assert_eq!(*byte, buf[0]);

<<<<<<< HEAD
        poll.registry()
            .reregister(
=======
        poll.reregister(
            &s2,
            Token(2),
            Interests::readable(),
            PollOpt::edge() | PollOpt::oneshot(),
        )
        .unwrap();

        if *byte == b'o' {
            poll.reregister(
>>>>>>> 631e80a9
                &s2,
                Token(2),
                Interests::readable(),
                PollOpt::edge() | PollOpt::oneshot(),
            )
            .unwrap();

        if *byte == b'o' {
            poll.registry()
                .reregister(
                    &s2,
                    Token(2),
                    Ready::readable(),
                    PollOpt::edge() | PollOpt::oneshot(),
                )
                .unwrap();
        }
    }
}

fn wait_for(poll: &mut Poll, events: &mut Events, token: Token) {
    loop {
        poll.poll(events, Some(Duration::from_millis(MS))).unwrap();

        let cnt = events.iter().filter(|e| e.token() == token).count();

        assert!(
            cnt < 2,
            "token appeared multiple times in poll results; cnt={:}",
            cnt
        );

        if cnt == 1 {
            return;
        };
    }
}<|MERGE_RESOLUTION|>--- conflicted
+++ resolved
@@ -16,46 +16,28 @@
     let l = TcpListener::bind(&"127.0.0.1:0".parse().unwrap()).unwrap();
 
     // Register the listener with `Poll`
-<<<<<<< HEAD
     poll.registry()
-        .register(&l, Token(0), Ready::readable(), PollOpt::level())
-=======
-    poll.register(&l, Token(0), Interests::readable(), PollOpt::level())
->>>>>>> 631e80a9
+        .register(&l, Token(0), Interests::readable(), PollOpt::level())
         .unwrap();
 
     // Connect a socket, we are going to write to it
     let mut s1 = TcpStream::connect(&l.local_addr().unwrap()).unwrap();
-<<<<<<< HEAD
     poll.registry()
-        .register(&s1, Token(1), Ready::writable(), PollOpt::level())
-=======
-    poll.register(&s1, Token(1), Interests::writable(), PollOpt::level())
->>>>>>> 631e80a9
+        .register(&s1, Token(1), Interests::writable(), PollOpt::level())
         .unwrap();
 
     wait_for(&mut poll, &mut events, Token(0));
 
     // Get pair
     let (mut s2, _) = l.accept().unwrap();
-<<<<<<< HEAD
     poll.registry()
         .register(
             &s2,
             Token(2),
-            Ready::readable(),
+            Interests::readable(),
             PollOpt::edge() | PollOpt::oneshot(),
         )
         .unwrap();
-=======
-    poll.register(
-        &s2,
-        Token(2),
-        Interests::readable(),
-        PollOpt::edge() | PollOpt::oneshot(),
-    )
-    .unwrap();
->>>>>>> 631e80a9
 
     wait_for(&mut poll, &mut events, Token(1));
 
@@ -70,21 +52,8 @@
         assert_eq!(1, s2.read(&mut buf).unwrap());
         assert_eq!(*byte, buf[0]);
 
-<<<<<<< HEAD
         poll.registry()
             .reregister(
-=======
-        poll.reregister(
-            &s2,
-            Token(2),
-            Interests::readable(),
-            PollOpt::edge() | PollOpt::oneshot(),
-        )
-        .unwrap();
-
-        if *byte == b'o' {
-            poll.reregister(
->>>>>>> 631e80a9
                 &s2,
                 Token(2),
                 Interests::readable(),
@@ -97,7 +66,7 @@
                 .reregister(
                     &s2,
                     Token(2),
-                    Ready::readable(),
+                    Interests::readable(),
                     PollOpt::edge() | PollOpt::oneshot(),
                 )
                 .unwrap();
