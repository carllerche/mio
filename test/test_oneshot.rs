use mio::*;
use mio::net::{TcpListener, TcpStream};
use std::io::*;
use std::time::Duration;

const MS: u64 = 1_000;

#[test]
pub fn test_tcp_edge_oneshot() {
    let _ = ::env_logger::init();

    let mut poll = Poll::new().unwrap();
    let mut events = Events::with_capacity(1024);

    // Create the listener
    let l = TcpListener::bind(&"127.0.0.1:0".parse().unwrap()).unwrap();

    // Register the listener with `Poll`
<<<<<<< HEAD
    poll.register(&l, Token(0), Ready::READABLE, PollOpt::LEVEL).unwrap();

    // Connect a socket, we are going to write to it
    let mut s1 = TcpStream::connect(&l.local_addr().unwrap()).unwrap();
    poll.register(&s1, Token(1), Ready::WRITABLE, PollOpt::LEVEL).unwrap();
=======
    poll.register().register(&l, Token(0), Ready::readable(), PollOpt::level()).unwrap();

    // Connect a socket, we are going to write to it
    let mut s1 = TcpStream::connect(&l.local_addr().unwrap()).unwrap();
    poll.register().register(&s1, Token(1), Ready::writable(), PollOpt::level()).unwrap();
>>>>>>> 94d26893

    wait_for(&mut poll, &mut events, Token(0));

    // Get pair
    let (mut s2, _) = l.accept().unwrap();
<<<<<<< HEAD
    poll.register(&s2, Token(2), Ready::READABLE, PollOpt::EDGE | PollOpt::ONESHOT).unwrap();
=======
    poll.register().register(&s2, Token(2), Ready::readable(), PollOpt::edge() | PollOpt::oneshot()).unwrap();
>>>>>>> 94d26893

    wait_for(&mut poll, &mut events, Token(1));

    let res = s1.write(b"foo").unwrap();
    assert_eq!(3, res);

    let mut buf = [0; 1];

    for byte in b"foo" {
        wait_for(&mut poll, &mut events, Token(2));

        assert_eq!(1, s2.read(&mut buf).unwrap());
        assert_eq!(*byte, buf[0]);

<<<<<<< HEAD
        poll.reregister(&s2, Token(2), Ready::READABLE, PollOpt::EDGE | PollOpt::ONESHOT).unwrap();

        if *byte == b'o' {
            poll.reregister(&s2, Token(2), Ready::READABLE, PollOpt::EDGE | PollOpt::ONESHOT).unwrap();
=======
        poll.register().reregister(&s2, Token(2), Ready::readable(), PollOpt::edge() | PollOpt::oneshot()).unwrap();

        if *byte == b'o' {
            poll.register().reregister(&s2, Token(2), Ready::readable(), PollOpt::edge() | PollOpt::oneshot()).unwrap();
>>>>>>> 94d26893
        }
    }
}

fn wait_for(poll: &mut Poll, events: &mut Events, token: Token) {
    loop {
        poll.poll(events, Some(Duration::from_millis(MS))).unwrap();

        let cnt = events.iter()
            .filter(|e| e.token() == token)
            .count();

        assert!(cnt < 2, "token appeared multiple times in poll results; cnt={:}", cnt);

        if cnt == 1 { return };
    }
}<|MERGE_RESOLUTION|>--- conflicted
+++ resolved
@@ -16,29 +16,17 @@
     let l = TcpListener::bind(&"127.0.0.1:0".parse().unwrap()).unwrap();
 
     // Register the listener with `Poll`
-<<<<<<< HEAD
-    poll.register(&l, Token(0), Ready::READABLE, PollOpt::LEVEL).unwrap();
+    poll.register().register(&l, Token(0), Ready::READABLE, PollOpt::LEVEL).unwrap();
 
     // Connect a socket, we are going to write to it
     let mut s1 = TcpStream::connect(&l.local_addr().unwrap()).unwrap();
-    poll.register(&s1, Token(1), Ready::WRITABLE, PollOpt::LEVEL).unwrap();
-=======
-    poll.register().register(&l, Token(0), Ready::readable(), PollOpt::level()).unwrap();
-
-    // Connect a socket, we are going to write to it
-    let mut s1 = TcpStream::connect(&l.local_addr().unwrap()).unwrap();
-    poll.register().register(&s1, Token(1), Ready::writable(), PollOpt::level()).unwrap();
->>>>>>> 94d26893
+    poll.register().register(&s1, Token(1), Ready::WRITABLE, PollOpt::LEVEL).unwrap();
 
     wait_for(&mut poll, &mut events, Token(0));
 
     // Get pair
     let (mut s2, _) = l.accept().unwrap();
-<<<<<<< HEAD
-    poll.register(&s2, Token(2), Ready::READABLE, PollOpt::EDGE | PollOpt::ONESHOT).unwrap();
-=======
-    poll.register().register(&s2, Token(2), Ready::readable(), PollOpt::edge() | PollOpt::oneshot()).unwrap();
->>>>>>> 94d26893
+    poll.register().register(&s2, Token(2), Ready::READABLE, PollOpt::EDGE | PollOpt::ONESHOT).unwrap();
 
     wait_for(&mut poll, &mut events, Token(1));
 
@@ -53,17 +41,10 @@
         assert_eq!(1, s2.read(&mut buf).unwrap());
         assert_eq!(*byte, buf[0]);
 
-<<<<<<< HEAD
-        poll.reregister(&s2, Token(2), Ready::READABLE, PollOpt::EDGE | PollOpt::ONESHOT).unwrap();
+        poll.register().reregister(&s2, Token(2), Ready::READABLE, PollOpt::EDGE | PollOpt::ONESHOT).unwrap();
 
         if *byte == b'o' {
-            poll.reregister(&s2, Token(2), Ready::READABLE, PollOpt::EDGE | PollOpt::ONESHOT).unwrap();
-=======
-        poll.register().reregister(&s2, Token(2), Ready::readable(), PollOpt::edge() | PollOpt::oneshot()).unwrap();
-
-        if *byte == b'o' {
-            poll.register().reregister(&s2, Token(2), Ready::readable(), PollOpt::edge() | PollOpt::oneshot()).unwrap();
->>>>>>> 94d26893
+            poll.register().reregister(&s2, Token(2), Ready::READABLE, PollOpt::EDGE | PollOpt::ONESHOT).unwrap();
         }
     }
 }
