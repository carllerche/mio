--- conflicted
+++ resolved
@@ -16,26 +16,15 @@
 fn add_then_drop() {
     let mut events = Events::with_capacity(1024);
     let l = TcpListener::bind(&"127.0.0.1:0".parse().unwrap()).unwrap();
-<<<<<<< HEAD
     let mut poll = Poll::new().unwrap();
     poll.registry()
         .register(
             &l,
             Token(1),
-            Ready::readable() | Ready::writable(),
+            Interests::readable() | Interests::writable(),
             PollOpt::edge(),
         )
         .unwrap();
-=======
-    let poll = Poll::new().unwrap();
-    poll.register(
-        &l,
-        Token(1),
-        Interests::readable() | Interests::writable(),
-        PollOpt::edge(),
-    )
-    .unwrap();
->>>>>>> 631e80a9
     drop(l);
     poll.poll(&mut events, Some(Duration::from_millis(100)))
         .unwrap();
