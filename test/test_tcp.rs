use std::cmp;
use std::io;
use std::io::prelude::*;
use std::net;
use std::sync::mpsc::channel;
use std::thread;
use std::time::Duration;

use net2::{self, TcpStreamExt};

use iovec::IoVec;
use mio::net::{TcpListener, TcpStream};
use mio::{Events, Interests, Poll, PollOpt, Token};
use {TryRead, TryWrite};

#[test]
fn accept() {
    struct H {
        hit: bool,
        listener: TcpListener,
        shutdown: bool,
    }

    let l = TcpListener::bind(&"127.0.0.1:0".parse().unwrap()).unwrap();
    let addr = l.local_addr().unwrap();

    let t = thread::spawn(move || {
        net::TcpStream::connect(&addr).unwrap();
    });

    let mut poll = Poll::new().unwrap();

<<<<<<< HEAD
    poll.registry()
        .register(&l, Token(1), Ready::readable(), PollOpt::edge())
=======
    poll.register(&l, Token(1), Interests::readable(), PollOpt::edge())
>>>>>>> 631e80a9
        .unwrap();

    let mut events = Events::with_capacity(128);

    let mut h = H {
        hit: false,
        listener: l,
        shutdown: false,
    };
    while !h.shutdown {
        poll.poll(&mut events, None).unwrap();

        for event in &events {
            h.hit = true;
            assert_eq!(event.token(), Token(1));
            assert!(event.readiness().is_readable());
            assert!(h.listener.accept().is_ok());
            h.shutdown = true;
        }
    }
    assert!(h.hit);
    assert!(h.listener.accept().unwrap_err().kind() == io::ErrorKind::WouldBlock);
    t.join().unwrap();
}

#[test]
fn connect() {
    struct H {
        hit: u32,
        shutdown: bool,
    }

    let l = net::TcpListener::bind("127.0.0.1:0").unwrap();
    let addr = l.local_addr().unwrap();

    let (tx, rx) = channel();
    let (tx2, rx2) = channel();
    let t = thread::spawn(move || {
        let s = l.accept().unwrap();
        rx.recv().unwrap();
        drop(s);
        tx2.send(()).unwrap();
    });

    let mut poll = Poll::new().unwrap();
    let s = TcpStream::connect(&addr).unwrap();

<<<<<<< HEAD
    poll.registry()
        .register(
            &s,
            Token(1),
            Ready::readable() | Ready::writable(),
            PollOpt::edge(),
        )
        .unwrap();
=======
    poll.register(
        &s,
        Token(1),
        Interests::readable() | Interests::writable(),
        PollOpt::edge(),
    )
    .unwrap();
>>>>>>> 631e80a9

    let mut events = Events::with_capacity(128);

    let mut h = H {
        hit: 0,
        shutdown: false,
    };
    while !h.shutdown {
        poll.poll(&mut events, None).unwrap();

        for event in &events {
            assert_eq!(event.token(), Token(1));
            match h.hit {
                0 => assert!(event.readiness().is_writable()),
                1 => assert!(event.readiness().is_readable()),
                _ => panic!(),
            }
            h.hit += 1;
            h.shutdown = true;
        }
    }
    assert_eq!(h.hit, 1);
    tx.send(()).unwrap();
    rx2.recv().unwrap();
    h.shutdown = false;
    while !h.shutdown {
        poll.poll(&mut events, None).unwrap();

        for event in &events {
            assert_eq!(event.token(), Token(1));
            match h.hit {
                0 => assert!(event.readiness().is_writable()),
                1 => assert!(event.readiness().is_readable()),
                _ => panic!(),
            }
            h.hit += 1;
            h.shutdown = true;
        }
    }
    assert_eq!(h.hit, 2);
    t.join().unwrap();
}

#[test]
fn read() {
    const N: usize = 16 * 1024 * 1024;
    struct H {
        amt: usize,
        socket: TcpStream,
        shutdown: bool,
    }

    let l = net::TcpListener::bind("127.0.0.1:0").unwrap();
    let addr = l.local_addr().unwrap();

    let t = thread::spawn(move || {
        let mut s = l.accept().unwrap().0;
        let b = [0; 1024];
        let mut amt = 0;
        while amt < N {
            amt += s.write(&b).unwrap();
        }
    });

    let mut poll = Poll::new().unwrap();
    let s = TcpStream::connect(&addr).unwrap();

<<<<<<< HEAD
    poll.registry()
        .register(&s, Token(1), Ready::readable(), PollOpt::edge())
=======
    poll.register(&s, Token(1), Interests::readable(), PollOpt::edge())
>>>>>>> 631e80a9
        .unwrap();

    let mut events = Events::with_capacity(128);

    let mut h = H {
        amt: 0,
        socket: s,
        shutdown: false,
    };
    while !h.shutdown {
        poll.poll(&mut events, None).unwrap();

        for event in &events {
            assert_eq!(event.token(), Token(1));
            let mut b = [0; 1024];
            loop {
                if let Some(amt) = h.socket.try_read(&mut b).unwrap() {
                    h.amt += amt;
                } else {
                    break;
                }
                if h.amt >= N {
                    h.shutdown = true;
                    break;
                }
            }
        }
    }
    t.join().unwrap();
}

#[test]
fn peek() {
    const N: usize = 16 * 1024 * 1024;
    struct H {
        amt: usize,
        socket: TcpStream,
        shutdown: bool,
    }

    let l = net::TcpListener::bind("127.0.0.1:0").unwrap();
    let addr = l.local_addr().unwrap();

    let t = thread::spawn(move || {
        let mut s = l.accept().unwrap().0;
        let b = [0; 1024];
        let mut amt = 0;
        while amt < N {
            amt += s.write(&b).unwrap();
        }
    });

    let mut poll = Poll::new().unwrap();
    let s = TcpStream::connect(&addr).unwrap();

<<<<<<< HEAD
    poll.registry()
        .register(&s, Token(1), Ready::readable(), PollOpt::edge())
=======
    poll.register(&s, Token(1), Interests::readable(), PollOpt::edge())
>>>>>>> 631e80a9
        .unwrap();

    let mut events = Events::with_capacity(128);

    let mut h = H {
        amt: 0,
        socket: s,
        shutdown: false,
    };
    while !h.shutdown {
        poll.poll(&mut events, None).unwrap();

        for event in &events {
            assert_eq!(event.token(), Token(1));
            let mut b = [0; 1024];
            match h.socket.peek(&mut b) {
                Ok(_) => (),
                Err(ref e) if e.kind() == io::ErrorKind::WouldBlock => continue,
                Err(e) => panic!("unexpected error: {:?}", e),
            }

            loop {
                if let Some(amt) = h.socket.try_read(&mut b).unwrap() {
                    h.amt += amt;
                } else {
                    break;
                }
                if h.amt >= N {
                    h.shutdown = true;
                    break;
                }
            }
        }
    }
    t.join().unwrap();
}

#[test]
fn read_bufs() {
    const N: usize = 16 * 1024 * 1024;

    let l = net::TcpListener::bind("127.0.0.1:0").unwrap();
    let addr = l.local_addr().unwrap();

    let t = thread::spawn(move || {
        let mut s = l.accept().unwrap().0;
        let b = [1; 1024];
        let mut amt = 0;
        while amt < N {
            amt += s.write(&b).unwrap();
        }
    });

    let mut poll = Poll::new().unwrap();
    let mut events = Events::with_capacity(128);

    let s = TcpStream::connect(&addr).unwrap();

<<<<<<< HEAD
    poll.registry()
        .register(&s, Token(1), Ready::readable(), PollOpt::level())
=======
    poll.register(&s, Token(1), Interests::readable(), PollOpt::level())
>>>>>>> 631e80a9
        .unwrap();

    let b1 = &mut [0; 10][..];
    let b2 = &mut [0; 383][..];
    let b3 = &mut [0; 28][..];
    let b4 = &mut [0; 8][..];
    let b5 = &mut [0; 128][..];
    let mut b: [&mut IoVec; 5] = [b1.into(), b2.into(), b3.into(), b4.into(), b5.into()];

    let mut so_far = 0;
    loop {
        for buf in b.iter_mut() {
            for byte in buf.as_mut_bytes() {
                *byte = 0;
            }
        }

        poll.poll(&mut events, None).unwrap();

        match s.read_bufs(&mut b) {
            Ok(0) => {
                assert_eq!(so_far, N);
                break;
            }
            Ok(mut n) => {
                so_far += n;
                for buf in b.iter() {
                    let buf = buf.as_bytes();
                    for byte in buf[..cmp::min(n, buf.len())].iter() {
                        assert_eq!(*byte, 1);
                    }
                    n = n.saturating_sub(buf.len());
                    if n == 0 {
                        break;
                    }
                }
                assert_eq!(n, 0);
            }
            Err(e) => assert_eq!(e.kind(), io::ErrorKind::WouldBlock),
        }
    }

    t.join().unwrap();
}

#[test]
fn write() {
    const N: usize = 16 * 1024 * 1024;
    struct H {
        amt: usize,
        socket: TcpStream,
        shutdown: bool,
    }

    let l = net::TcpListener::bind("127.0.0.1:0").unwrap();
    let addr = l.local_addr().unwrap();

    let t = thread::spawn(move || {
        let mut s = l.accept().unwrap().0;
        let mut b = [0; 1024];
        let mut amt = 0;
        while amt < N {
            amt += s.read(&mut b).unwrap();
        }
    });

    let mut poll = Poll::new().unwrap();
    let s = TcpStream::connect(&addr).unwrap();

<<<<<<< HEAD
    poll.registry()
        .register(&s, Token(1), Ready::writable(), PollOpt::edge())
=======
    poll.register(&s, Token(1), Interests::writable(), PollOpt::edge())
>>>>>>> 631e80a9
        .unwrap();

    let mut events = Events::with_capacity(128);

    let mut h = H {
        amt: 0,
        socket: s,
        shutdown: false,
    };
    while !h.shutdown {
        poll.poll(&mut events, None).unwrap();

        for event in &events {
            assert_eq!(event.token(), Token(1));
            let b = [0; 1024];
            loop {
                if let Some(amt) = h.socket.try_write(&b).unwrap() {
                    h.amt += amt;
                } else {
                    break;
                }
                if h.amt >= N {
                    h.shutdown = true;
                    break;
                }
            }
        }
    }
    t.join().unwrap();
}

#[test]
fn write_bufs() {
    const N: usize = 16 * 1024 * 1024;

    let l = net::TcpListener::bind("127.0.0.1:0").unwrap();
    let addr = l.local_addr().unwrap();

    let t = thread::spawn(move || {
        let mut s = l.accept().unwrap().0;
        let mut b = [0; 1024];
        let mut amt = 0;
        while amt < N {
            for byte in b.iter_mut() {
                *byte = 0;
            }
            let n = s.read(&mut b).unwrap();
            amt += n;
            for byte in b[..n].iter() {
                assert_eq!(*byte, 1);
            }
        }
    });

    let mut poll = Poll::new().unwrap();
    let mut events = Events::with_capacity(128);
    let s = TcpStream::connect(&addr).unwrap();
<<<<<<< HEAD
    poll.registry()
        .register(&s, Token(1), Ready::writable(), PollOpt::level())
=======
    poll.register(&s, Token(1), Interests::writable(), PollOpt::level())
>>>>>>> 631e80a9
        .unwrap();

    let b1 = &[1; 10][..];
    let b2 = &[1; 383][..];
    let b3 = &[1; 28][..];
    let b4 = &[1; 8][..];
    let b5 = &[1; 128][..];
    let b: [&IoVec; 5] = [b1.into(), b2.into(), b3.into(), b4.into(), b5.into()];

    let mut so_far = 0;
    while so_far < N {
        poll.poll(&mut events, None).unwrap();

        match s.write_bufs(&b) {
            Ok(n) => so_far += n,
            Err(e) => assert_eq!(e.kind(), io::ErrorKind::WouldBlock),
        }
    }

    t.join().unwrap();
}

#[test]
fn connect_then_close() {
    struct H {
        listener: TcpListener,
        shutdown: bool,
    }

    let mut poll = Poll::new().unwrap();
    let l = TcpListener::bind(&"127.0.0.1:0".parse().unwrap()).unwrap();
    let s = TcpStream::connect(&l.local_addr().unwrap()).unwrap();

<<<<<<< HEAD
    poll.registry()
        .register(&l, Token(1), Ready::readable(), PollOpt::edge())
        .unwrap();
    poll.registry()
        .register(&s, Token(2), Ready::readable(), PollOpt::edge())
=======
    poll.register(&l, Token(1), Interests::readable(), PollOpt::edge())
        .unwrap();
    poll.register(&s, Token(2), Interests::readable(), PollOpt::edge())
>>>>>>> 631e80a9
        .unwrap();

    let mut events = Events::with_capacity(128);

    let mut h = H {
        listener: l,
        shutdown: false,
    };
    while !h.shutdown {
        poll.poll(&mut events, None).unwrap();

        for event in &events {
            if event.token() == Token(1) {
                let s = h.listener.accept().unwrap().0;
<<<<<<< HEAD
                poll.registry()
                    .register(
                        &s,
                        Token(3),
                        Ready::readable() | Ready::writable(),
                        PollOpt::edge(),
                    )
                    .unwrap();
=======
                poll.register(
                    &s,
                    Token(3),
                    Interests::readable() | Interests::writable(),
                    PollOpt::edge(),
                )
                .unwrap();
>>>>>>> 631e80a9
                drop(s);
            } else if event.token() == Token(2) {
                h.shutdown = true;
            }
        }
    }
}

#[test]
fn listen_then_close() {
    let mut poll = Poll::new().unwrap();
    let l = TcpListener::bind(&"127.0.0.1:0".parse().unwrap()).unwrap();

<<<<<<< HEAD
    poll.registry()
        .register(&l, Token(1), Ready::readable(), PollOpt::edge())
=======
    poll.register(&l, Token(1), Interests::readable(), PollOpt::edge())
>>>>>>> 631e80a9
        .unwrap();
    drop(l);

    let mut events = Events::with_capacity(128);

    poll.poll(&mut events, Some(Duration::from_millis(100)))
        .unwrap();

    for event in &events {
        if event.token() == Token(1) {
            panic!("recieved ready() on a closed TcpListener")
        }
    }
}

fn assert_send<T: Send>() {}

fn assert_sync<T: Sync>() {}

#[test]
fn test_tcp_sockets_are_send() {
    assert_send::<TcpListener>();
    assert_send::<TcpStream>();
    assert_sync::<TcpListener>();
    assert_sync::<TcpStream>();
}

#[test]
fn bind_twice_bad() {
    let l1 = TcpListener::bind(&"127.0.0.1:0".parse().unwrap()).unwrap();
    let addr = l1.local_addr().unwrap();
    assert!(TcpListener::bind(&addr).is_err());
}

#[test]
fn multiple_writes_immediate_success() {
    const N: usize = 16;
    let l = net::TcpListener::bind("127.0.0.1:0").unwrap();
    let addr = l.local_addr().unwrap();

    let t = thread::spawn(move || {
        let mut s = l.accept().unwrap().0;
        let mut b = [0; 1024];
        let mut amt = 0;
        while amt < 1024 * N {
            for byte in b.iter_mut() {
                *byte = 0;
            }
            let n = s.read(&mut b).unwrap();
            amt += n;
            for byte in b[..n].iter() {
                assert_eq!(*byte, 1);
            }
        }
    });

    let mut poll = Poll::new().unwrap();
    let mut s = TcpStream::connect(&addr).unwrap();
<<<<<<< HEAD
    poll.registry()
        .register(&s, Token(1), Ready::writable(), PollOpt::level())
=======
    poll.register(&s, Token(1), Interests::writable(), PollOpt::level())
>>>>>>> 631e80a9
        .unwrap();
    let mut events = Events::with_capacity(16);

    // Wait for our TCP stream to connect
    'outer: loop {
        poll.poll(&mut events, None).unwrap();
        for event in events.iter() {
            if event.token() == Token(1) && event.readiness().is_writable() {
                break 'outer;
            }
        }
    }

    for _ in 0..N {
        s.write_all(&[1; 1024]).unwrap();
    }

    t.join().unwrap();
}

#[test]
fn connection_reset_by_peer() {
    let mut poll = Poll::new().unwrap();
    let mut events = Events::with_capacity(16);
    let mut buf = [0u8; 16];

    // Create listener
    let l = TcpListener::bind(&"127.0.0.1:0".parse().unwrap()).unwrap();
    let addr = l.local_addr().unwrap();

    // Connect client
    let client = net2::TcpBuilder::new_v4().unwrap().to_tcp_stream().unwrap();

    client.set_linger(Some(Duration::from_millis(0))).unwrap();
    client.connect(&addr).unwrap();

    // Convert to Mio stream
    let client = TcpStream::from_stream(client).unwrap();

    // Register server
<<<<<<< HEAD
    poll.registry()
        .register(&l, Token(0), Ready::readable(), PollOpt::edge())
        .unwrap();

    // Register interest in the client
    poll.registry()
        .register(
            &client,
            Token(1),
            Ready::readable() | Ready::writable(),
            PollOpt::edge(),
        )
        .unwrap();
=======
    poll.register(&l, Token(0), Interests::readable(), PollOpt::edge())
        .unwrap();

    // Register interest in the client
    poll.register(
        &client,
        Token(1),
        Interests::readable() | Interests::writable(),
        PollOpt::edge(),
    )
    .unwrap();
>>>>>>> 631e80a9

    // Wait for listener to be ready
    let mut server;
    'outer: loop {
        poll.poll(&mut events, None).unwrap();

        for event in &events {
            if event.token() == Token(0) {
                match l.accept() {
                    Ok((sock, _)) => {
                        server = sock;
                        break 'outer;
                    }
                    Err(ref e) if e.kind() == io::ErrorKind::WouldBlock => {}
                    Err(e) => panic!("unexpected error {:?}", e),
                }
            }
        }
    }

    // Close the connection
    drop(client);

    // Wait a moment
    thread::sleep(Duration::from_millis(100));

    // Register interest in the server socket
<<<<<<< HEAD
    poll.registry()
        .register(&server, Token(3), Ready::readable(), PollOpt::edge())
=======
    poll.register(&server, Token(3), Interests::readable(), PollOpt::edge())
>>>>>>> 631e80a9
        .unwrap();

    loop {
        poll.poll(&mut events, None).unwrap();

        for event in &events {
            if event.token() == Token(3) {
                assert!(event.readiness().is_readable());

                match server.read(&mut buf) {
                    Ok(0) | Err(_) => {}

                    Ok(x) => panic!("expected empty buffer but read {} bytes", x),
                }
                return;
            }
        }
    }
}

#[test]
#[cfg_attr(target_os = "fuchsia", ignore)]
fn connect_error() {
    let mut poll = Poll::new().unwrap();
    let mut events = Events::with_capacity(16);

    // Pick a "random" port that shouldn't be in use.
    let l = match TcpStream::connect(&"127.0.0.1:38381".parse().unwrap()) {
        Ok(l) => l,
        Err(ref e) if e.kind() == io::ErrorKind::ConnectionRefused => {
            // Connection failed synchronously.  This is not a bug, but it
            // unfortunately doesn't get us the code coverage we want.
            return;
        }
        Err(e) => panic!("TcpStream::connect unexpected error {:?}", e),
    };

<<<<<<< HEAD
    poll.registry()
        .register(&l, Token(0), Ready::writable(), PollOpt::edge())
=======
    poll.register(&l, Token(0), Interests::writable(), PollOpt::edge())
>>>>>>> 631e80a9
        .unwrap();

    'outer: loop {
        poll.poll(&mut events, None).unwrap();

        for event in &events {
            if event.token() == Token(0) {
                assert!(event.readiness().is_writable());
                break 'outer;
            }
        }
    }

    assert!(l.take_error().unwrap().is_some());
}

#[test]
fn write_error() {
    let mut poll = Poll::new().unwrap();
    let mut events = Events::with_capacity(16);
    let (tx, rx) = channel();

    let listener = net::TcpListener::bind("127.0.0.1:0").unwrap();
    let addr = listener.local_addr().unwrap();
    let t = thread::spawn(move || {
        let (conn, _addr) = listener.accept().unwrap();
        rx.recv().unwrap();
        drop(conn);
    });

    let mut s = TcpStream::connect(&addr).unwrap();
<<<<<<< HEAD
    poll.registry()
        .register(
            &s,
            Token(0),
            Ready::readable() | Ready::writable(),
            PollOpt::edge(),
        )
        .unwrap();
=======
    poll.register(
        &s,
        Token(0),
        Interests::readable() | Interests::writable(),
        PollOpt::edge(),
    )
    .unwrap();
>>>>>>> 631e80a9

    let mut wait_writable = || 'outer: loop {
        poll.poll(&mut events, None).unwrap();

        for event in &events {
            if event.token() == Token(0) && event.readiness().is_writable() {
                break 'outer;
            }
        }
    };

    wait_writable();

    tx.send(()).unwrap();
    t.join().unwrap();

    let buf = [0; 1024];
    loop {
        match s.write(&buf) {
            Ok(_) => {}
            Err(ref e) if e.kind() == io::ErrorKind::WouldBlock => wait_writable(),
            Err(e) => {
                println!("good error: {}", e);
                break;
            }
        }
    }
}<|MERGE_RESOLUTION|>--- conflicted
+++ resolved
@@ -30,12 +30,8 @@
 
     let mut poll = Poll::new().unwrap();
 
-<<<<<<< HEAD
-    poll.registry()
-        .register(&l, Token(1), Ready::readable(), PollOpt::edge())
-=======
-    poll.register(&l, Token(1), Interests::readable(), PollOpt::edge())
->>>>>>> 631e80a9
+    poll.registry()
+        .register(&l, Token(1), Interests::readable(), PollOpt::edge())
         .unwrap();
 
     let mut events = Events::with_capacity(128);
@@ -83,24 +79,14 @@
     let mut poll = Poll::new().unwrap();
     let s = TcpStream::connect(&addr).unwrap();
 
-<<<<<<< HEAD
     poll.registry()
         .register(
             &s,
             Token(1),
-            Ready::readable() | Ready::writable(),
+            Interests::readable() | Interests::writable(),
             PollOpt::edge(),
         )
         .unwrap();
-=======
-    poll.register(
-        &s,
-        Token(1),
-        Interests::readable() | Interests::writable(),
-        PollOpt::edge(),
-    )
-    .unwrap();
->>>>>>> 631e80a9
 
     let mut events = Events::with_capacity(128);
 
@@ -168,12 +154,8 @@
     let mut poll = Poll::new().unwrap();
     let s = TcpStream::connect(&addr).unwrap();
 
-<<<<<<< HEAD
-    poll.registry()
-        .register(&s, Token(1), Ready::readable(), PollOpt::edge())
-=======
-    poll.register(&s, Token(1), Interests::readable(), PollOpt::edge())
->>>>>>> 631e80a9
+    poll.registry()
+        .register(&s, Token(1), Interests::readable(), PollOpt::edge())
         .unwrap();
 
     let mut events = Events::with_capacity(128);
@@ -229,12 +211,8 @@
     let mut poll = Poll::new().unwrap();
     let s = TcpStream::connect(&addr).unwrap();
 
-<<<<<<< HEAD
-    poll.registry()
-        .register(&s, Token(1), Ready::readable(), PollOpt::edge())
-=======
-    poll.register(&s, Token(1), Interests::readable(), PollOpt::edge())
->>>>>>> 631e80a9
+    poll.registry()
+        .register(&s, Token(1), Interests::readable(), PollOpt::edge())
         .unwrap();
 
     let mut events = Events::with_capacity(128);
@@ -293,12 +271,8 @@
 
     let s = TcpStream::connect(&addr).unwrap();
 
-<<<<<<< HEAD
-    poll.registry()
-        .register(&s, Token(1), Ready::readable(), PollOpt::level())
-=======
-    poll.register(&s, Token(1), Interests::readable(), PollOpt::level())
->>>>>>> 631e80a9
+    poll.registry()
+        .register(&s, Token(1), Interests::readable(), PollOpt::level())
         .unwrap();
 
     let b1 = &mut [0; 10][..];
@@ -368,12 +342,8 @@
     let mut poll = Poll::new().unwrap();
     let s = TcpStream::connect(&addr).unwrap();
 
-<<<<<<< HEAD
-    poll.registry()
-        .register(&s, Token(1), Ready::writable(), PollOpt::edge())
-=======
-    poll.register(&s, Token(1), Interests::writable(), PollOpt::edge())
->>>>>>> 631e80a9
+    poll.registry()
+        .register(&s, Token(1), Interests::writable(), PollOpt::edge())
         .unwrap();
 
     let mut events = Events::with_capacity(128);
@@ -431,12 +401,8 @@
     let mut poll = Poll::new().unwrap();
     let mut events = Events::with_capacity(128);
     let s = TcpStream::connect(&addr).unwrap();
-<<<<<<< HEAD
-    poll.registry()
-        .register(&s, Token(1), Ready::writable(), PollOpt::level())
-=======
-    poll.register(&s, Token(1), Interests::writable(), PollOpt::level())
->>>>>>> 631e80a9
+    poll.registry()
+        .register(&s, Token(1), Interests::writable(), PollOpt::level())
         .unwrap();
 
     let b1 = &[1; 10][..];
@@ -470,17 +436,11 @@
     let l = TcpListener::bind(&"127.0.0.1:0".parse().unwrap()).unwrap();
     let s = TcpStream::connect(&l.local_addr().unwrap()).unwrap();
 
-<<<<<<< HEAD
-    poll.registry()
-        .register(&l, Token(1), Ready::readable(), PollOpt::edge())
-        .unwrap();
-    poll.registry()
-        .register(&s, Token(2), Ready::readable(), PollOpt::edge())
-=======
-    poll.register(&l, Token(1), Interests::readable(), PollOpt::edge())
-        .unwrap();
-    poll.register(&s, Token(2), Interests::readable(), PollOpt::edge())
->>>>>>> 631e80a9
+    poll.registry()
+        .register(&l, Token(1), Interests::readable(), PollOpt::edge())
+        .unwrap();
+    poll.registry()
+        .register(&s, Token(2), Interests::readable(), PollOpt::edge())
         .unwrap();
 
     let mut events = Events::with_capacity(128);
@@ -495,24 +455,14 @@
         for event in &events {
             if event.token() == Token(1) {
                 let s = h.listener.accept().unwrap().0;
-<<<<<<< HEAD
                 poll.registry()
                     .register(
                         &s,
                         Token(3),
-                        Ready::readable() | Ready::writable(),
+                        Interests::readable() | Interests::writable(),
                         PollOpt::edge(),
                     )
                     .unwrap();
-=======
-                poll.register(
-                    &s,
-                    Token(3),
-                    Interests::readable() | Interests::writable(),
-                    PollOpt::edge(),
-                )
-                .unwrap();
->>>>>>> 631e80a9
                 drop(s);
             } else if event.token() == Token(2) {
                 h.shutdown = true;
@@ -526,12 +476,8 @@
     let mut poll = Poll::new().unwrap();
     let l = TcpListener::bind(&"127.0.0.1:0".parse().unwrap()).unwrap();
 
-<<<<<<< HEAD
-    poll.registry()
-        .register(&l, Token(1), Ready::readable(), PollOpt::edge())
-=======
-    poll.register(&l, Token(1), Interests::readable(), PollOpt::edge())
->>>>>>> 631e80a9
+    poll.registry()
+        .register(&l, Token(1), Interests::readable(), PollOpt::edge())
         .unwrap();
     drop(l);
 
@@ -590,12 +536,8 @@
 
     let mut poll = Poll::new().unwrap();
     let mut s = TcpStream::connect(&addr).unwrap();
-<<<<<<< HEAD
-    poll.registry()
-        .register(&s, Token(1), Ready::writable(), PollOpt::level())
-=======
-    poll.register(&s, Token(1), Interests::writable(), PollOpt::level())
->>>>>>> 631e80a9
+    poll.registry()
+        .register(&s, Token(1), Interests::writable(), PollOpt::level())
         .unwrap();
     let mut events = Events::with_capacity(16);
 
@@ -636,9 +578,8 @@
     let client = TcpStream::from_stream(client).unwrap();
 
     // Register server
-<<<<<<< HEAD
-    poll.registry()
-        .register(&l, Token(0), Ready::readable(), PollOpt::edge())
+    poll.registry()
+        .register(&l, Token(0), Interests::readable(), PollOpt::edge())
         .unwrap();
 
     // Register interest in the client
@@ -646,23 +587,10 @@
         .register(
             &client,
             Token(1),
-            Ready::readable() | Ready::writable(),
+            Interests::readable() | Interests::writable(),
             PollOpt::edge(),
         )
         .unwrap();
-=======
-    poll.register(&l, Token(0), Interests::readable(), PollOpt::edge())
-        .unwrap();
-
-    // Register interest in the client
-    poll.register(
-        &client,
-        Token(1),
-        Interests::readable() | Interests::writable(),
-        PollOpt::edge(),
-    )
-    .unwrap();
->>>>>>> 631e80a9
 
     // Wait for listener to be ready
     let mut server;
@@ -690,12 +618,8 @@
     thread::sleep(Duration::from_millis(100));
 
     // Register interest in the server socket
-<<<<<<< HEAD
-    poll.registry()
-        .register(&server, Token(3), Ready::readable(), PollOpt::edge())
-=======
-    poll.register(&server, Token(3), Interests::readable(), PollOpt::edge())
->>>>>>> 631e80a9
+    poll.registry()
+        .register(&server, Token(3), Interests::readable(), PollOpt::edge())
         .unwrap();
 
     loop {
@@ -733,12 +657,8 @@
         Err(e) => panic!("TcpStream::connect unexpected error {:?}", e),
     };
 
-<<<<<<< HEAD
-    poll.registry()
-        .register(&l, Token(0), Ready::writable(), PollOpt::edge())
-=======
-    poll.register(&l, Token(0), Interests::writable(), PollOpt::edge())
->>>>>>> 631e80a9
+    poll.registry()
+        .register(&l, Token(0), Interests::writable(), PollOpt::edge())
         .unwrap();
 
     'outer: loop {
@@ -770,24 +690,14 @@
     });
 
     let mut s = TcpStream::connect(&addr).unwrap();
-<<<<<<< HEAD
     poll.registry()
         .register(
             &s,
             Token(0),
-            Ready::readable() | Ready::writable(),
+            Interests::readable() | Interests::writable(),
             PollOpt::edge(),
         )
         .unwrap();
-=======
-    poll.register(
-        &s,
-        Token(0),
-        Interests::readable() | Interests::writable(),
-        PollOpt::edge(),
-    )
-    .unwrap();
->>>>>>> 631e80a9
 
     let mut wait_writable = || 'outer: loop {
         poll.poll(&mut events, None).unwrap();
