--- conflicted
+++ resolved
@@ -16,15 +16,9 @@
 
     a.register(poll.register(),
                Token(1),
-<<<<<<< HEAD
                Ready::READABLE,
                PollOpt::EDGE).unwrap();
-    s.register(&poll,
-=======
-               Ready::readable(),
-               PollOpt::edge()).unwrap();
     s.register(poll.register(),
->>>>>>> 94d26893
                Token(3),
                Ready::EMPTY,
                PollOpt::EDGE).unwrap();
@@ -81,15 +75,9 @@
 
     a.register(poll.register(),
                Token(1),
-<<<<<<< HEAD
                Ready::READABLE,
                PollOpt::EDGE).unwrap();
-    s.register(&poll,
-=======
-               Ready::readable(),
-               PollOpt::edge()).unwrap();
     s.register(poll.register(),
->>>>>>> 94d26893
                Token(3),
                Ready::EMPTY,
                PollOpt::EDGE).unwrap();
