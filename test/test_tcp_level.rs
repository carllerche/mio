--- conflicted
+++ resolved
@@ -16,17 +16,10 @@
     let l = TcpListener::bind(&"127.0.0.1:0".parse().unwrap()).unwrap();
 
     // Register the listener with `Poll`
-<<<<<<< HEAD
-    poll.register(&l, Token(0), Ready::READABLE, PollOpt::LEVEL).unwrap();
+    poll.register().register(&l, Token(0), Ready::READABLE, PollOpt::LEVEL).unwrap();
 
     let s1 = TcpStream::connect(&l.local_addr().unwrap()).unwrap();
-    poll.register(&s1, Token(1), Ready::READABLE, PollOpt::EDGE).unwrap();
-=======
-    poll.register().register(&l, Token(0), Ready::readable(), PollOpt::level()).unwrap();
-
-    let s1 = TcpStream::connect(&l.local_addr().unwrap()).unwrap();
-    poll.register().register(&s1, Token(1), Ready::readable(), PollOpt::edge()).unwrap();
->>>>>>> 94d26893
+    poll.register().register(&s1, Token(1), Ready::READABLE, PollOpt::EDGE).unwrap();
 
     while filter(&pevents, Token(0)).len() == 0 {
         poll.poll(&mut pevents, Some(Duration::from_millis(MS))).unwrap();
@@ -49,11 +42,7 @@
     assert!(events.is_empty(), "actual={:?}", events);
 
     let s3 = TcpStream::connect(&l.local_addr().unwrap()).unwrap();
-<<<<<<< HEAD
-    poll.register(&s3, Token(2), Ready::READABLE, PollOpt::EDGE).unwrap();
-=======
-    poll.register().register(&s3, Token(2), Ready::readable(), PollOpt::edge()).unwrap();
->>>>>>> 94d26893
+    poll.register().register(&s3, Token(2), Ready::READABLE, PollOpt::EDGE).unwrap();
 
     while filter(&pevents, Token(0)).len() == 0 {
         poll.poll(&mut pevents, Some(Duration::from_millis(MS))).unwrap();
@@ -80,30 +69,17 @@
     let l = TcpListener::bind(&"127.0.0.1:0".parse().unwrap()).unwrap();
 
     // Register the listener with `Poll`
-<<<<<<< HEAD
-    poll.register(&l, Token(0), Ready::READABLE, PollOpt::EDGE).unwrap();
+    poll.register().register(&l, Token(0), Ready::READABLE, PollOpt::EDGE).unwrap();
 
     let mut s1 = TcpStream::connect(&l.local_addr().unwrap()).unwrap();
-    poll.register(&s1, Token(1), Ready::READABLE | Ready::WRITABLE, PollOpt::LEVEL).unwrap();
-=======
-    poll.register().register(&l, Token(0), Ready::readable(), PollOpt::edge()).unwrap();
-
-    let mut s1 = TcpStream::connect(&l.local_addr().unwrap()).unwrap();
-    poll.register().register(&s1, Token(1), Ready::readable() | Ready::writable(), PollOpt::level()).unwrap();
->>>>>>> 94d26893
+    poll.register().register(&s1, Token(1), Ready::READABLE | Ready::WRITABLE, PollOpt::LEVEL).unwrap();
 
     // Sleep a bit to ensure it arrives at dest
     sleep_ms(250);
 
-<<<<<<< HEAD
-    expect_events(&poll, &mut pevents, 2, vec![
+    expect_events(&mut poll, &mut pevents, 2, vec![
         Event::new(Ready::READABLE, Token(0)),
         Event::new(Ready::WRITABLE, Token(1)),
-=======
-    expect_events(&mut poll, &mut pevents, 2, vec![
-        Event::new(Ready::readable(), Token(0)),
-        Event::new(Ready::writable(), Token(1)),
->>>>>>> 94d26893
     ]);
 
     // Server side of socket
@@ -112,21 +88,12 @@
     // Sleep a bit to ensure it arrives at dest
     sleep_ms(250);
 
-<<<<<<< HEAD
-    expect_events(&poll, &mut pevents, 2, vec![
+    expect_events(&mut poll, &mut pevents, 2, vec![
         Event::new(Ready::WRITABLE, Token(1))
     ]);
 
     // Register the socket
-    poll.register(&s1_tx, Token(123), Ready::READABLE, PollOpt::EDGE).unwrap();
-=======
-    expect_events(&mut poll, &mut pevents, 2, vec![
-        Event::new(Ready::writable(), Token(1))
-    ]);
-
-    // Register the socket
-    poll.register().register(&s1_tx, Token(123), Ready::readable(), PollOpt::edge()).unwrap();
->>>>>>> 94d26893
+    poll.register().register(&s1_tx, Token(123), Ready::READABLE, PollOpt::EDGE).unwrap();
 
     debug!("writing some data ----------");
 
@@ -140,13 +107,8 @@
     debug!("looking at rx end ----------");
 
     // Poll rx end
-<<<<<<< HEAD
-    expect_events(&poll, &mut pevents, 2, vec![
+    expect_events(&mut poll, &mut pevents, 2, vec![
         Event::new(Ready::READABLE, Token(1))
-=======
-    expect_events(&mut poll, &mut pevents, 2, vec![
-        Event::new(Ready::readable(), Token(1))
->>>>>>> 94d26893
     ]);
 
     debug!("reading ----------");
@@ -160,13 +122,8 @@
 
     debug!("checking just read ----------");
 
-<<<<<<< HEAD
-    expect_events(&poll, &mut pevents, 1, vec![
+    expect_events(&mut poll, &mut pevents, 1, vec![
         Event::new(Ready::WRITABLE, Token(1))]);
-=======
-    expect_events(&mut poll, &mut pevents, 1, vec![
-        Event::new(Ready::writable(), Token(1))]);
->>>>>>> 94d26893
 
     // Closing the socket clears all active level events
     drop(s1);
