--- conflicted
+++ resolved
@@ -19,23 +19,14 @@
     let server = TcpListener::bind(&addr).unwrap();
     let addr = server.local_addr().unwrap();
 
-<<<<<<< HEAD
     let mut poll = Poll::new().unwrap();
     poll.registry()
-        .register(&server, LISTEN, Ready::readable(), PollOpt::edge())
+        .register(&server, LISTEN, Interests::readable(), PollOpt::edge())
         .unwrap();
 
     let sock = TcpStream::connect(&addr).unwrap();
     poll.registry()
-        .register(&sock, CLIENT, Ready::readable(), PollOpt::edge())
-=======
-    let poll = Poll::new().unwrap();
-    poll.register(&server, LISTEN, Interests::readable(), PollOpt::edge())
-        .unwrap();
-
-    let sock = TcpStream::connect(&addr).unwrap();
-    poll.register(&sock, CLIENT, Interests::readable(), PollOpt::edge())
->>>>>>> 631e80a9
+        .register(&sock, CLIENT, Interests::readable(), PollOpt::edge())
         .unwrap();
 
     let mut events = Events::with_capacity(1024);
@@ -54,12 +45,8 @@
             match event.token() {
                 LISTEN => {
                     let sock = handler.listener.accept().unwrap().0;
-<<<<<<< HEAD
                     poll.registry()
-                        .register(&sock, SERVER, Ready::writable(), PollOpt::edge())
-=======
-                    poll.register(&sock, SERVER, Interests::writable(), PollOpt::edge())
->>>>>>> 631e80a9
+                        .register(&sock, SERVER, Interests::writable(), PollOpt::edge())
                         .unwrap();
                     handler.accepted = Some(sock);
                 }
